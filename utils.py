--- conflicted
+++ resolved
@@ -403,15 +403,9 @@
                 'Invalid character %s in %s: %s' % (c, name_type, name))
 
 
-<<<<<<< HEAD
-def make_first_letter_uppercase(s):
-    """Converts the first letter of a string to its uppercase equivalent,
-    and returns the result.
-=======
 def capitalize_string(s):
     """Converts the first character of a string to its uppercase equivalent (if
     it's a letter), and returns the result.
->>>>>>> 6c9c8fcd
     """
     # This guards against empty strings.
     if s:

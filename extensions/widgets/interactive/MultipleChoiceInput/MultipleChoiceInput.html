--- conflicted
+++ resolved
@@ -2,11 +2,7 @@
   <div>
     <form ng-submit="submitAnswer(answer)">
       <div ng-repeat="choice in choices track by $index">
-<<<<<<< HEAD
-        <button type="button" class="btn btn-default" ng-click="submitAnswer($index)" style="margin: 5px 0; text-align: left; white-space: normal; max-width: 350px">
-=======
         <button type="button" class="btn btn-default" ng-click="submitAnswer($index)" style="margin: 5px 0; text-align: left; white-space: normal; max-width: 350px;">
->>>>>>> a5af9e21
           <span angular-html-bind="choice"></span>
         </button>
       </div>

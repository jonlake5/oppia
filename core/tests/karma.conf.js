module.exports = function(config) {
  config.set({
    basePath: '../../',
    frameworks: ['jasmine'],
    files: [
      'core/tests/karma-globals.js',
      'third_party/static/jquery-2.1.1/jquery.min.js',
      'third_party/static/jqueryui-1.10.3/jquery-ui.min.js',
      'third_party/static/angularjs-1.4.7/angular.js',
      'third_party/static/angularjs-1.4.7/angular-animate.js',
      'third_party/static/angularjs-1.4.7/angular-aria.js',
      'third_party/static/angularjs-1.4.7/angular-resource.js',
      'third_party/static/angularjs-1.4.7/angular-sanitize.js',
      'third_party/static/angularjs-1.4.7/angular-mocks.js',
      'third_party/static/ui-bootstrap-0.13.4/ui-bootstrap-tpls-0.13.4.js',
      'third_party/static/ui-codemirror-0.1.2/src/ui-codemirror.js',
      'third_party/static/ui-utils-0.1.1/ui-utils.js',
      'third_party/static/ui-map-0.5.0/ui-map.js',
      'third_party/static/ui-sortable-0.12.6/src/sortable.js',
      'third_party/static/bower-material-0.6.0-rc1/angular-material.js',
      'third_party/static/hammer-js-2.0.4/hammer.js',
      'third_party/static/ng-joyride-0.1.11/ng-joyride.js',
      'third_party/static/nginfinitescroll-1.0.0/ng-infinite-scroll.min.js',
      'third_party/static/ng-img-crop-0.3.2/compile/minified/ng-img-crop.js',
      'third_party/static/textAngular-1.3.7/src/textAngular.js',
      'third_party/static/textAngular-1.3.7/src/textAngularSetup.js',
      // 'third_party/static/textAngular-1.3.7/src/textAngular-sanitize.js',
      'third_party/static/textAngular-1.3.7/dist/textAngular-rangy.min.js',
<<<<<<< HEAD
      'third_party/static/bower-angular-translate-2.4.2/angular-translate.js',
      'third_party/static/bower-angular-translate-loader-partial-2.7.2/angular-translate-loader-partial.js',
=======
      'third_party/static/bower-angular-translate-2.8.1/angular-translate.js',
      'third_party/static/bower-angular-translate-loader-static-files-2.8.1/angular-translate-loader-static-files.js',
      'third_party/static/bower-angular-cookies-1.4.0/angular-cookies.js',
      'third_party/static/bower-angular-translate-storage-cookie-2.8.1/angular-translate-storage-cookie.js',
>>>>>>> aceed4f4
      'core/templates/dev/head/*.js',
      // Note that unexpected errors occur ("Cannot read property 'num' of
      // undefined" in MusicNotesInput.js) if the order of core/templates/...
      // and extensions/... are switched. The test framework may be flaky.
      'core/templates/dev/head/**/*.js',
      'core/templates/dev/head/components/ratings.html',
      'extensions/**/*.js',
      'extensions/interactions/**/*.html',
      'extensions/skins/**/*.html',
      {pattern: 'i18n/**/*.json', watched: true, served: true, included: false}
    ],
    exclude: [
      'core/templates/dev/head/**/*-e2e.js',
      'extensions/**/protractor.js'
    ],
    preprocessors: {
      'core/templates/dev/head/*.js': ['coverage'],
      // When all controllers were converted from global functions into the
      // oppia.controller() format, the syntax 'core/templates/dev/head/*/*.js'
      // and 'core/templates/dev/head/**/*.js' stopped working, and resulted in
      // "Uncaught TypeError: Cannot read property '2' of undefined" for all
      // the JS files. So we enumerate all the directories directly (which,
      // although it should give an identical result, seems to actually cause
      // no problems). Note that this only affects which files have coverage
      // statistics generated for them, and that if a directory is omitted by
      // accident, that directory will not have coverage statistics generated
      // for it, which is easily fixed.
      'core/templates/dev/head/admin/!(*Spec).js': ['coverage'],
      'core/templates/dev/head/collection_player/!(*Spec).js': ['coverage'],
      'core/templates/dev/head/components/!(*Spec).js': ['coverage'],
      'core/templates/dev/head/css/!(*Spec).js': ['coverage'],
      'core/templates/dev/head/dashboard/!(*Spec).js': ['coverage'],
      'core/templates/dev/head/domain/collection/!(*Spec).js': ['coverage'],
      'core/templates/dev/head/domain/utilities/!(*Spec).js': ['coverage'],
      'core/templates/dev/head/editor/!(*Spec).js': ['coverage'],
      'core/templates/dev/head/error/!(*Spec).js': ['coverage'],
      'core/templates/dev/head/expressions/!(*Spec).js': ['coverage'],
      'core/templates/dev/head/forms/!(*Spec).js': ['coverage'],
      'core/templates/dev/head/galleries/!(*Spec).js': ['coverage'],
      'core/templates/dev/head/moderator/!(*Spec).js': ['coverage'],
      'core/templates/dev/head/pages/!(*Spec).js': ['coverage'],
      'core/templates/dev/head/player/!(*Spec).js': ['coverage'],
      'core/templates/dev/head/profile/!(*Spec).js': ['coverage'],
      'core/templates/dev/head/services/!(*Spec).js': ['coverage'],
      'core/templates/dev/head/tests/!(*Spec).js': ['coverage'],
      'extensions/**/!(*Spec).js': ['coverage'],
      // Note that these files should contain only directive templates, and no
      // Jinja expressions. They should also be specified within the 'files'
      // list above.
      'core/templates/dev/head/components/ratings.html': ['ng-html2js'],
      'extensions/interactions/**/*.html': ['ng-html2js'],
      'extensions/skins/**/*.html': ['ng-html2js']
    },
    reporters: ['progress', 'coverage'],
    coverageReporter: {
      reporters: [{type: 'html'}, {type: 'json'}],
      subdir: '.',
      dir: '../karma_coverage_reports/'
    },
    autoWatch: true,
    browsers: ['Chrome_Travis'],
    // Kill the browser if it does not capture in the given timeout [ms].
    captureTimeout: 60000,
    browserNoActivityTimeout: 60000,
    // Continue running in the background after running tests.
    singleRun: true,
    customLaunchers: {
      Chrome_Travis: {
        base: 'Chrome',
        flags: ['--no-sandbox']
      }
    },
    plugins: [
      'karma-jasmine',
      'karma-chrome-launcher',
      'karma-ng-html2js-preprocessor',
      'karma-coverage'
    ],
    ngHtml2JsPreprocessor: {
      cacheIdFromPath: function(filepath) {
        return filepath;
      },
      moduleName: 'directiveTemplates'
    }
  });
};<|MERGE_RESOLUTION|>--- conflicted
+++ resolved
@@ -26,15 +26,10 @@
       'third_party/static/textAngular-1.3.7/src/textAngularSetup.js',
       // 'third_party/static/textAngular-1.3.7/src/textAngular-sanitize.js',
       'third_party/static/textAngular-1.3.7/dist/textAngular-rangy.min.js',
-<<<<<<< HEAD
-      'third_party/static/bower-angular-translate-2.4.2/angular-translate.js',
-      'third_party/static/bower-angular-translate-loader-partial-2.7.2/angular-translate-loader-partial.js',
-=======
       'third_party/static/bower-angular-translate-2.8.1/angular-translate.js',
       'third_party/static/bower-angular-translate-loader-static-files-2.8.1/angular-translate-loader-static-files.js',
       'third_party/static/bower-angular-cookies-1.4.0/angular-cookies.js',
       'third_party/static/bower-angular-translate-storage-cookie-2.8.1/angular-translate-storage-cookie.js',
->>>>>>> aceed4f4
       'core/templates/dev/head/*.js',
       // Note that unexpected errors occur ("Cannot read property 'num' of
       // undefined" in MusicNotesInput.js) if the order of core/templates/...

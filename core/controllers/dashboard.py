# Copyright 2014 The Oppia Authors. All Rights Reserved.
#
# Licensed under the Apache License, Version 2.0 (the "License");
# you may not use this file except in compliance with the License.
# You may obtain a copy of the License at
#
#      http://www.apache.org/licenses/LICENSE-2.0
#
# Unless required by applicable law or agreed to in writing, software
# distributed under the License is distributed on an "AS-IS" BASIS,
# WITHOUT WARRANTIES OR CONDITIONS OF ANY KIND, either express or implied.
# See the License for the specific language governing permissions and
# limitations under the License.

"""Controllers for the creator dashboard, notifications, and creating new
activities.
"""

from core.controllers import base
from core.domain import collection_domain
from core.domain import collection_services
from core.domain import config_domain
from core.domain import exp_domain
from core.domain import exp_services
from core.domain import feedback_services
from core.domain import subscription_services
from core.domain import summary_services
from core.domain import user_jobs_continuous
from core.domain import user_services
import feconf
import utils

EXPLORATION_ID_KEY = 'explorationId'
COLLECTION_ID_KEY = 'collectionId'

DEFAULT_TWITTER_SHARE_MESSAGE_DASHBOARD = config_domain.ConfigProperty(
    'default_twitter_share_message_dashboard', {
        'type': 'unicode',
    },
    'Default text for the Twitter share message for the dashboard',
    default_value=(
        'Check out this interactive lesson I created on Oppia - a free '
        'platform for teaching and learning!'))


class NotificationsDashboardPage(base.BaseHandler):
    """Page with notifications for the user."""

    @base.require_user
    def get(self):
        if self.username in config_domain.BANNED_USERNAMES.value:
            raise self.UnauthorizedUserException(
                'You do not have the credentials to access this page.')
        elif user_services.has_fully_registered(self.user_id):
            self.values.update({
                'meta_description': feconf.DASHBOARD_PAGE_DESCRIPTION,
                'nav_mode': feconf.NAV_MODE_DASHBOARD,
            })
            self.render_template(
                'pages/notifications_dashboard/notifications_dashboard.html',
                redirect_url_on_logout='/')
        else:
            self.redirect(utils.set_url_query_parameter(
                feconf.SIGNUP_URL, 'return_url', '/notifications_dashboard'))


class NotificationsDashboardHandler(base.BaseHandler):
    """Provides data for the user notifications dashboard."""

    GET_HANDLER_ERROR_RETURN_TYPE = feconf.HANDLER_TYPE_JSON

    def get(self):
        """Handles GET requests."""
        if self.user_id is None:
            raise self.PageNotFoundException

        job_queued_msec, recent_notifications = (
            user_jobs_continuous.DashboardRecentUpdatesAggregator.get_recent_notifications(  # pylint: disable=line-too-long
                self.user_id))

        last_seen_msec = (
            subscription_services.get_last_seen_notifications_msec(
                self.user_id))

        # Replace author_ids with their usernames.
        author_ids = [
            notification['author_id'] for notification in recent_notifications
            if notification['author_id']]
        author_usernames = user_services.get_usernames(author_ids)

        author_id_to_username = {
            None: '',
        }
        for ind, author_id in enumerate(author_ids):
            author_id_to_username[author_id] = author_usernames[ind]
        for notification in recent_notifications:
            notification['author_username'] = (
                author_id_to_username[notification['author_id']])
            del notification['author_id']

        subscription_services.record_user_has_seen_notifications(
            self.user_id, job_queued_msec if job_queued_msec else 0.0)

        self.values.update({
            # This may be None if no job has ever run for this user.
            'job_queued_msec': job_queued_msec,
            # This may be None if this is the first time the user has seen
            # the dashboard.
            'last_seen_msec': last_seen_msec,
            'recent_notifications': recent_notifications,
        })
        self.render_json(self.values)


class DashboardPage(base.BaseHandler):
    """Page showing the user's creator dashboard."""

    @base.require_user
    def get(self):
        if self.username in config_domain.BANNED_USERNAMES.value:
            raise self.UnauthorizedUserException(
                'You do not have the credentials to access this page.')
        elif user_services.has_fully_registered(self.user_id):
            self.values.update({
                'nav_mode': feconf.NAV_MODE_DASHBOARD,
                'allow_yaml_file_upload': feconf.ALLOW_YAML_FILE_UPLOAD,
                'DEFAULT_TWITTER_SHARE_MESSAGE_DASHBOARD': (
                    DEFAULT_TWITTER_SHARE_MESSAGE_DASHBOARD.value)
            })
            self.render_template(
                'pages/dashboard/dashboard.html', redirect_url_on_logout='/')
        else:
            self.redirect(utils.set_url_query_parameter(
                feconf.SIGNUP_URL, 'return_url', feconf.DASHBOARD_URL))


class DashboardHandler(base.BaseHandler):
    """Provides data for the user's creator dashboard page."""

    GET_HANDLER_ERROR_RETURN_TYPE = feconf.HANDLER_TYPE_JSON

    def get(self):
        """Handles GET requests."""
        if self.user_id is None:
            raise self.PageNotFoundException

        def _get_intro_card_color(category):
            return (
                feconf.CATEGORIES_TO_COLORS[category] if
                category in feconf.CATEGORIES_TO_COLORS else
                feconf.DEFAULT_COLOR)

        def _round_average_ratings(rating):
            return round(rating, feconf.AVERAGE_RATINGS_DASHBOARD_PRECISION)

        # We need to do the filtering because some activities that were
        # originally subscribed to may have been deleted since.
        subscribed_exploration_summaries = [
            summary for summary in
            exp_services.get_exploration_summaries_matching_ids(
                subscription_services.get_exploration_ids_subscribed_to(
                    self.user_id))
            if summary is not None]
        subscribed_collection_summaries = [
            summary for summary in
            collection_services.get_collection_summaries_matching_ids(
                subscription_services.get_collection_ids_subscribed_to(
                    self.user_id))
            if summary is not None]

        exploration_ids_subscribed_to = [
            summary.id for summary in subscribed_exploration_summaries]

        exp_summary_dicts = summary_services.get_displayable_exp_summary_dicts(
            subscribed_exploration_summaries)
        collection_summary_dicts = []

        feedback_thread_analytics = (
            feedback_services.get_thread_analytics_multi(
                exploration_ids_subscribed_to))

<<<<<<< HEAD
        unresolved_answers_dict = (
            stats_services.get_exps_unresolved_answers_for_default_rule(
                exploration_ids_subscribed_to))

        total_unresolved_answers = 0

=======
        # TODO(bhenning): Update this to use unresolved answers from
        # stats_services once the training interface is enabled and it's cheaper
        # to retrieve top answers from stats_services.
>>>>>>> e3cbb3ae
        for ind, exploration in enumerate(exp_summary_dicts):
            exploration.update(feedback_thread_analytics[ind].to_dict())

        exp_summary_dicts = sorted(
            exp_summary_dicts,
            key=lambda x: (x['num_open_threads'], x['last_updated_msec']),
            reverse=True)

        if (self.username in
                config_domain.WHITELISTED_COLLECTION_EDITOR_USERNAMES.value):
            for collection_summary in subscribed_collection_summaries:
                # TODO(sll): Reuse _get_displayable_collection_summary_dicts()
                # in summary_services, instead of replicating it like this.
                collection_summary_dicts.append({
                    'id': collection_summary.id,
                    'title': collection_summary.title,
                    'category': collection_summary.category,
                    'objective': collection_summary.objective,
                    'language_code': collection_summary.language_code,
                    'last_updated': utils.get_time_in_millisecs(
                        collection_summary.collection_model_last_updated),
                    'created_on': utils.get_time_in_millisecs(
                        collection_summary.collection_model_created_on),
                    'status': collection_summary.status,
                    'node_count': collection_summary.node_count,
                    'community_owned': collection_summary.community_owned,
                    'thumbnail_icon_url': (
                        utils.get_thumbnail_icon_url_for_category(
                            collection_summary.category)),
                    'thumbnail_bg_color': utils.get_hex_color_for_category(
                        collection_summary.category),
                })

        dashboard_stats = (
            user_jobs_continuous.UserStatsAggregator.get_dashboard_stats(
                self.user_id))
        dashboard_stats.update({
            'total_open_feedback': feedback_services.get_total_open_threads(
                feedback_thread_analytics)
        })
        if dashboard_stats and dashboard_stats.get('average_ratings'):
            dashboard_stats['average_ratings'] = (
                _round_average_ratings(dashboard_stats['average_ratings']))

        last_week_stats = (
            user_services.get_last_week_dashboard_stats(self.user_id))
        if last_week_stats and last_week_stats.get('average_ratings'):
            last_week_stats['average_ratings'] = (
                _round_average_ratings(last_week_stats['average_ratings']))

        subscriber_ids = subscription_services.get_all_subscribers_of_creator(
            self.user_id)
        subscribers_settings = user_services.get_users_settings(subscriber_ids)
        subscribers_list = []
        for index, subscriber_settings in enumerate(subscribers_settings):
            subscriber_summary = {
                'subscriber_picture_data_url': (
                    subscriber_settings.profile_picture_data_url),
                'subscriber_username': subscriber_settings.username,
                'subscriber_impact': (
                    user_services.get_user_impact_score(subscriber_ids[index]))
            }

            subscribers_list.append(subscriber_summary)

        self.values.update({
            'explorations_list': exp_summary_dicts,
            'collections_list': collection_summary_dicts,
            'dashboard_stats': dashboard_stats,
            'last_week_stats': last_week_stats,
            'subscribers_list': subscribers_list
        })
        self.render_json(self.values)


class NotificationsHandler(base.BaseHandler):
    """Provides data about unseen notifications."""

    GET_HANDLER_ERROR_RETURN_TYPE = feconf.HANDLER_TYPE_JSON

    def get(self):
        """Handles GET requests."""
        num_unseen_notifications = 0
        if self.user_id and self.username:
            last_seen_msec = (
                subscription_services.get_last_seen_notifications_msec(
                    self.user_id))
            _, recent_notifications = (
                user_jobs_continuous.DashboardRecentUpdatesAggregator.get_recent_notifications( # pylint: disable=line-too-long
                    self.user_id))
            for notification in recent_notifications:
                if (notification['last_updated_ms'] > last_seen_msec and
                        notification['author_id'] != self.user_id):
                    num_unseen_notifications += 1

        self.render_json({
            'num_unseen_notifications': num_unseen_notifications,
        })


class ExplorationDashboardStatsHandler(base.BaseHandler):
    """Returns the most recent open feedback for an exploration."""

    @base.require_fully_signed_up
    def get(self, exploration_id):
        """Handles GET requests."""
        self.render_json({
            'open_feedback': [
                feedback_message.to_dict()
                for feedback_message in
                feedback_services.get_most_recent_messages(exploration_id)]
        })


class NewExploration(base.BaseHandler):
    """Creates a new exploration."""

    @base.require_fully_signed_up
    def post(self):
        """Handles POST requests."""
        title = self.payload.get('title', feconf.DEFAULT_EXPLORATION_TITLE)

        new_exploration_id = exp_services.get_new_exploration_id()
        exploration = exp_domain.Exploration.create_default_exploration(
            new_exploration_id, title=title)
        exp_services.save_new_exploration(self.user_id, exploration)

        self.render_json({
            EXPLORATION_ID_KEY: new_exploration_id
        })


class NewCollection(base.BaseHandler):
    """Creates a new collection."""

    @base.require_fully_signed_up
    def post(self):
        """Handles POST requests."""
        new_collection_id = collection_services.get_new_collection_id()
        collection = collection_domain.Collection.create_default_collection(
            new_collection_id)
        collection_services.save_new_collection(self.user_id, collection)

        self.render_json({
            COLLECTION_ID_KEY: new_collection_id
        })


class UploadExploration(base.BaseHandler):
    """Uploads a new exploration."""

    @base.require_fully_signed_up
    def post(self):
        """Handles POST requests."""
        yaml_content = self.request.get('yaml_file')

        new_exploration_id = exp_services.get_new_exploration_id()
        if feconf.ALLOW_YAML_FILE_UPLOAD:
            exp_services.save_new_exploration_from_yaml_and_assets(
                self.user_id, yaml_content, new_exploration_id, [])
            self.render_json({
                EXPLORATION_ID_KEY: new_exploration_id
            })
        else:
            raise self.InvalidInputException(
                'This server does not allow file uploads.')


class DashboardRedirectPage(base.BaseHandler):
    """An page that redirects to the main Dashboard page."""

    def get(self):
        """Handles GET requests."""
        self.redirect(feconf.DASHBOARD_URL)<|MERGE_RESOLUTION|>--- conflicted
+++ resolved
@@ -179,18 +179,9 @@
             feedback_services.get_thread_analytics_multi(
                 exploration_ids_subscribed_to))
 
-<<<<<<< HEAD
-        unresolved_answers_dict = (
-            stats_services.get_exps_unresolved_answers_for_default_rule(
-                exploration_ids_subscribed_to))
-
-        total_unresolved_answers = 0
-
-=======
         # TODO(bhenning): Update this to use unresolved answers from
         # stats_services once the training interface is enabled and it's cheaper
         # to retrieve top answers from stats_services.
->>>>>>> e3cbb3ae
         for ind, exploration in enumerate(exp_summary_dicts):
             exploration.update(feedback_thread_analytics[ind].to_dict())
 

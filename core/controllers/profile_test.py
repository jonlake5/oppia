# Copyright 2014 The Oppia Authors. All Rights Reserved.
#
# Licensed under the Apache License, Version 2.0 (the "License");
# you may not use this file except in compliance with the License.
# You may obtain a copy of the License at
#
#      http://www.apache.org/licenses/LICENSE-2.0
#
# Unless required by applicable law or agreed to in writing, software
# distributed under the License is distributed on an "AS-IS" BASIS,
# WITHOUT WARRANTIES OR CONDITIONS OF ANY KIND, either express or implied.
# See the License for the specific language governing permissions and
# limitations under the License.

"""Tests for the profile page."""

from core.domain import exp_services
from core.domain import rights_manager
from core.domain import user_services
from core.tests import test_utils
import feconf
import utils


class SignupTest(test_utils.GenericTestBase):

    def test_signup_page_does_not_have_top_right_menu(self):
        self.login(self.EDITOR_EMAIL)
        response = self.testapp.get(feconf.SIGNUP_URL)
        self.assertEqual(response.status_int, 200)
        # Sign in can't be inside an html tag, but can appear inside js code
        response.mustcontain(no=['Logout', '>Sign in'])
        self.logout()

    def test_going_somewhere_else_while_signing_in_logs_user_out(self):
        exp_services.load_demo('0')

        self.login(self.EDITOR_EMAIL)
        response = self.testapp.get(feconf.SIGNUP_URL)
        self.assertEqual(response.status_int, 200)
        response = self.testapp.get('/create/0')
        self.assertEqual(response.status_int, 302)
        self.assertIn('Logout', response.headers['location'])
        self.assertIn('create', response.headers['location'])

        self.logout()

    def test_accepting_terms_is_handled_correctly(self):
        self.login(self.EDITOR_EMAIL)
        response = self.testapp.get(feconf.SIGNUP_URL)
        csrf_token = self.get_csrf_token_from_response(response)

        response_dict = self.post_json(
            feconf.SIGNUP_DATA_URL, {'agreed_to_terms': False},
            csrf_token=csrf_token, expect_errors=True, expected_status_int=400)
        self.assertEqual(response_dict['code'], 400)
        self.assertIn('you will need to accept', response_dict['error'])

        response_dict = self.post_json(
            feconf.SIGNUP_DATA_URL,
            {'agreed_to_terms': 'Hasta la vista!'},
            csrf_token=csrf_token, expect_errors=True, expected_status_int=400)
        self.assertEqual(response_dict['code'], 400)
        self.assertIn('you will need to accept', response_dict['error'])

        self.post_json(
            feconf.SIGNUP_DATA_URL,
            {'agreed_to_terms': True, 'username': 'myusername'},
            csrf_token=csrf_token)

        self.logout()

    def test_username_is_handled_correctly(self):
        self.login(self.EDITOR_EMAIL)

        response = self.testapp.get(feconf.SIGNUP_URL)
        csrf_token = self.get_csrf_token_from_response(response)

        response_dict = self.post_json(
            feconf.SIGNUP_DATA_URL, {'agreed_to_terms': True},
            csrf_token=csrf_token, expect_errors=True, expected_status_int=400)
        self.assertEqual(response_dict['code'], 400)
        self.assertIn('Empty username supplied', response_dict['error'])

        response_dict = self.post_json(
            feconf.SIGNUP_DATA_URL,
            {'username': '', 'agreed_to_terms': True},
            csrf_token=csrf_token, expect_errors=True, expected_status_int=400)
        self.assertEqual(response_dict['code'], 400)
        self.assertIn('Empty username supplied', response_dict['error'])

        response_dict = self.post_json(
            feconf.SIGNUP_DATA_URL,
            {'username': '!a!', 'agreed_to_terms': True},
            csrf_token=csrf_token, expect_errors=True, expected_status_int=400)
        self.assertEqual(response_dict['code'], 400)
        self.assertIn(
            'can only have alphanumeric characters', response_dict['error'])

        response_dict = self.post_json(
            feconf.SIGNUP_DATA_URL,
            {'username': self.UNICODE_TEST_STRING, 'agreed_to_terms': True},
            csrf_token=csrf_token, expect_errors=True, expected_status_int=400)
        self.assertEqual(response_dict['code'], 400)
        self.assertIn(
            'can only have alphanumeric characters', response_dict['error'])

        response_dict = self.post_json(
            feconf.SIGNUP_DATA_URL,
            {'username': 'abcde', 'agreed_to_terms': True},
            csrf_token=csrf_token)

        self.logout()


class UsernameCheckHandlerTests(test_utils.GenericTestBase):

    def test_username_check(self):
        self.signup('abc@example.com', username='abc')

        self.login(self.EDITOR_EMAIL)
        response = self.testapp.get(feconf.SIGNUP_URL)
        csrf_token = self.get_csrf_token_from_response(response)

        response_dict = self.post_json(
            feconf.USERNAME_CHECK_DATA_URL, {'username': 'abc'},
            csrf_token=csrf_token)
        self.assertEqual(response_dict, {
            'username_is_taken': True
        })

        response_dict = self.post_json(
            feconf.USERNAME_CHECK_DATA_URL, {'username': 'def'},
            csrf_token=csrf_token)
        self.assertEqual(response_dict, {
            'username_is_taken': False
        })

        response_dict = self.post_json(
            feconf.USERNAME_CHECK_DATA_URL, {'username': '!!!INVALID!!!'},
            csrf_token=csrf_token, expect_errors=True, expected_status_int=400)
        self.assertEqual(response_dict['code'], 400)
        self.assertIn(
            'can only have alphanumeric characters', response_dict['error'])

        response_dict = self.post_json(
            feconf.USERNAME_CHECK_DATA_URL,
            {'username': self.UNICODE_TEST_STRING},
            csrf_token=csrf_token, expect_errors=True, expected_status_int=400)
        self.assertEqual(response_dict['code'], 400)
        self.assertIn(
            'can only have alphanumeric characters', response_dict['error'])

        self.logout()


class EmailPreferencesTests(test_utils.GenericTestBase):

    def test_user_not_setting_email_prefs_on_signup(self):
        self.login(self.EDITOR_EMAIL)
        response = self.testapp.get(feconf.SIGNUP_URL)
        csrf_token = self.get_csrf_token_from_response(response)
        self.post_json(
            feconf.SIGNUP_DATA_URL,
            {'username': 'abc', 'agreed_to_terms': True},
            csrf_token=csrf_token)

        # The email update preference should be whatever the setting in feconf
        # is.
        editor_id = self.get_user_id_from_email(self.EDITOR_EMAIL)
        with self.swap(feconf, 'DEFAULT_EMAIL_UPDATES_PREFERENCE', True):
            email_preferences = user_services.get_email_preferences(editor_id)
            self.assertEqual(email_preferences.can_receive_email_updates, True)
            self.assertEqual(
                email_preferences.can_receive_editor_role_email,
                feconf.DEFAULT_EDITOR_ROLE_EMAIL_PREFERENCE)
            self.assertEqual(
                email_preferences.can_receive_feedback_message_email,
                feconf.DEFAULT_FEEDBACK_MESSAGE_EMAIL_PREFERENCE)
            self.assertEqual(
                email_preferences.can_receive_subscription_email,
                feconf.DEFAULT_SUBSCRIPTION_EMAIL_PREFERENCE)
        with self.swap(feconf, 'DEFAULT_EMAIL_UPDATES_PREFERENCE', False):
            email_preferences = user_services.get_email_preferences(editor_id)
            self.assertEqual(email_preferences.can_receive_email_updates, False)
            self.assertEqual(
                email_preferences.can_receive_editor_role_email,
                feconf.DEFAULT_EDITOR_ROLE_EMAIL_PREFERENCE)
            self.assertEqual(
                email_preferences.can_receive_feedback_message_email,
                feconf.DEFAULT_FEEDBACK_MESSAGE_EMAIL_PREFERENCE)
            self.assertEqual(
                email_preferences.can_receive_subscription_email,
                feconf.DEFAULT_SUBSCRIPTION_EMAIL_PREFERENCE)

    def test_user_allowing_emails_on_signup(self):
        self.login(self.EDITOR_EMAIL)
        response = self.testapp.get(feconf.SIGNUP_URL)
        csrf_token = self.get_csrf_token_from_response(response)
        self.post_json(
            feconf.SIGNUP_DATA_URL,
            {'username': 'abc', 'agreed_to_terms': True,
             'can_receive_email_updates': True},
            csrf_token=csrf_token)

        # The email update preference should be True in all cases.
        editor_id = self.get_user_id_from_email(self.EDITOR_EMAIL)
        with self.swap(feconf, 'DEFAULT_EMAIL_UPDATES_PREFERENCE', True):
            email_preferences = user_services.get_email_preferences(editor_id)
            self.assertEqual(email_preferences.can_receive_email_updates, True)
            self.assertEqual(
                email_preferences.can_receive_editor_role_email,
                feconf.DEFAULT_EDITOR_ROLE_EMAIL_PREFERENCE)
            self.assertEqual(
                email_preferences.can_receive_feedback_message_email,
                feconf.DEFAULT_FEEDBACK_MESSAGE_EMAIL_PREFERENCE)
            self.assertEqual(
                email_preferences.can_receive_subscription_email,
                feconf.DEFAULT_SUBSCRIPTION_EMAIL_PREFERENCE)
        with self.swap(feconf, 'DEFAULT_EMAIL_UPDATES_PREFERENCE', False):
            email_preferences = user_services.get_email_preferences(editor_id)
            self.assertEqual(email_preferences.can_receive_email_updates, True)
            self.assertEqual(
                email_preferences.can_receive_editor_role_email,
                feconf.DEFAULT_EDITOR_ROLE_EMAIL_PREFERENCE)
            self.assertEqual(
                email_preferences.can_receive_feedback_message_email,
                feconf.DEFAULT_FEEDBACK_MESSAGE_EMAIL_PREFERENCE)
            self.assertEqual(
                email_preferences.can_receive_subscription_email,
                feconf.DEFAULT_SUBSCRIPTION_EMAIL_PREFERENCE)

    def test_user_disallowing_emails_on_signup(self):
        self.login(self.EDITOR_EMAIL)
        response = self.testapp.get(feconf.SIGNUP_URL)
        csrf_token = self.get_csrf_token_from_response(response)
        self.post_json(
            feconf.SIGNUP_DATA_URL,
            {'username': 'abc', 'agreed_to_terms': True,
             'can_receive_email_updates': False},
            csrf_token=csrf_token)

        # The email update preference should be False in all cases.
        editor_id = self.get_user_id_from_email(self.EDITOR_EMAIL)
        with self.swap(feconf, 'DEFAULT_EMAIL_UPDATES_PREFERENCE', True):
            email_preferences = user_services.get_email_preferences(editor_id)
            self.assertEqual(email_preferences.can_receive_email_updates, False)
            self.assertEqual(
                email_preferences.can_receive_editor_role_email,
                feconf.DEFAULT_EDITOR_ROLE_EMAIL_PREFERENCE)
            self.assertEqual(
<<<<<<< HEAD
                user_services.get_email_preferences(editor_id), {
                    'can_receive_email_updates': False,
                    'can_receive_editor_role_email': (
                        feconf.DEFAULT_EDITOR_ROLE_EMAIL_PREFERENCE),
                    'can_receive_feedback_message_email': (
                        feconf.DEFAULT_FEEDBACK_MESSAGE_EMAIL_PREFERENCE),
                    'can_receive_subscription_email': (
                        feconf.DEFAULT_SUBSCRIPTION_EMAIL_PREFERENCE)
                })
=======
                email_preferences.can_receive_feedback_message_email,
                feconf.DEFAULT_FEEDBACK_MESSAGE_EMAIL_PREFERENCE)
            self.assertEqual(
                email_preferences.can_receive_subscription_email,
                feconf.DEFAULT_SUBSCRIPTION_EMAIL_PREFERENCE)
>>>>>>> c1f9275e
        with self.swap(feconf, 'DEFAULT_EMAIL_UPDATES_PREFERENCE', False):
            email_preferences = user_services.get_email_preferences(editor_id)
            self.assertEqual(email_preferences.can_receive_email_updates, False)
            self.assertEqual(
                email_preferences.can_receive_editor_role_email,
                feconf.DEFAULT_EDITOR_ROLE_EMAIL_PREFERENCE)
            self.assertEqual(
                email_preferences.can_receive_feedback_message_email,
                feconf.DEFAULT_FEEDBACK_MESSAGE_EMAIL_PREFERENCE)
            self.assertEqual(
                email_preferences.can_receive_subscription_email,
                feconf.DEFAULT_SUBSCRIPTION_EMAIL_PREFERENCE)

    def test_email_preferences_updates(self):
        """Test that Preferences Handler correctly updates the email
        preferences of the user.
        """

        self.signup(self.EDITOR_EMAIL, username=self.EDITOR_USERNAME)
        editor_id = self.get_user_id_from_email(self.EDITOR_EMAIL)
        self.login(self.EDITOR_EMAIL)
        response = self.testapp.get('/preferences')
        csrf_token = self.get_csrf_token_from_response(response)

        payload = {
            'update_type': 'email_preferences',
            'data': {
                'can_receive_email_updates': True,
                'can_receive_editor_role_email': True,
                'can_receive_feedback_message_email': True,
                'can_receive_subscription_email': True
            }
        }

        # Allow all emails.
        self.put_json(
            '/preferenceshandler/data', payload, csrf_token=csrf_token)

        user_services.get_email_preferences(editor_id)
        self.assertEqual(user_services.get_email_preferences(editor_id), {
            'can_receive_email_updates': True,
            'can_receive_editor_role_email': True,
            'can_receive_feedback_message_email': True,
            'can_receive_subscription_email': True
        })

        payload = {
            'update_type': 'email_preferences',
            'data': {
                'can_receive_email_updates': False,
                'can_receive_editor_role_email': False,
                'can_receive_feedback_message_email': False,
                'can_receive_subscription_email': False
            }
        }

        # Disallow all emails.
        self.put_json(
            '/preferenceshandler/data', payload, csrf_token=csrf_token)

        user_services.get_email_preferences(editor_id)
        self.assertEqual(user_services.get_email_preferences(editor_id), {
            'can_receive_email_updates': False,
            'can_receive_editor_role_email': False,
            'can_receive_feedback_message_email': False,
            'can_receive_subscription_email': False
        })


class ProfileLinkTests(test_utils.GenericTestBase):

    USERNAME = 'abc123'
    EMAIL = 'abc123@gmail.com'
    PROFILE_PIC_URL = '/preferenceshandler/profile_picture_by_username/'

    def test_get_profile_picture_invalid_username(self):
        response = self.testapp.get(
            '%s%s' % (self.PROFILE_PIC_URL, self.USERNAME), expect_errors=True
        )
        self.assertEqual(response.status_int, 404)

    def test_get_profile_picture_valid_username(self):
        self.signup(self.EMAIL, self.USERNAME)
        response_dict = self.get_json(
            '%s%s' % (self.PROFILE_PIC_URL, self.USERNAME)
        )
        # Every user must have a profile picture.
        self.assertEqual(
            response_dict['profile_picture_data_url_for_username'],
            user_services.DEFAULT_IDENTICON_DATA_URL)


class ProfileDataHandlerTests(test_utils.GenericTestBase):

    def test_preference_page_updates(self):
        self.signup(self.EDITOR_EMAIL, username=self.EDITOR_USERNAME)
        self.login(self.EDITOR_EMAIL)
        response = self.testapp.get('/preferences')
        csrf_token = self.get_csrf_token_from_response(response)
        original_preferences = self.get_json('/preferenceshandler/data')
        self.assertEqual(
            ['en'], original_preferences['preferred_language_codes'])
        self.assertIsNone(original_preferences['preferred_site_language_code'])
        self.put_json(
            '/preferenceshandler/data',
            {'update_type': 'preferred_site_language_code', 'data': 'en'},
            csrf_token=csrf_token)
        self.put_json(
            '/preferenceshandler/data',
            {'update_type': 'preferred_language_codes', 'data': ['de']},
            csrf_token=csrf_token)
        new_preferences = self.get_json('/preferenceshandler/data')
        self.assertEqual(new_preferences['preferred_language_codes'], ['de'])
        self.assertEqual(new_preferences['preferred_site_language_code'], 'en')

    def test_profile_data_is_independent_of_currently_logged_in_user(self):
        self.signup(self.EDITOR_EMAIL, username=self.EDITOR_USERNAME)
        self.login(self.EDITOR_EMAIL)
        response = self.testapp.get('/preferences')
        csrf_token = self.get_csrf_token_from_response(response)
        self.put_json(
            '/preferenceshandler/data',
            {'update_type': 'user_bio', 'data': 'My new editor bio'},
            csrf_token=csrf_token)
        self.put_json(
            '/preferenceshandler/data',
            {'update_type': 'subject_interests', 'data': ['editor', 'editing']},
            csrf_token=csrf_token)
        self.logout()

        self.signup(self.VIEWER_EMAIL, username=self.VIEWER_USERNAME)
        self.login(self.VIEWER_EMAIL)
        response = self.testapp.get('/preferences')
        csrf_token = self.get_csrf_token_from_response(response)
        self.put_json(
            '/preferenceshandler/data',
            {'update_type': 'user_bio', 'data': 'My new viewer bio'},
            csrf_token=csrf_token)
        self.put_json(
            '/preferenceshandler/data',
            {'update_type': 'subject_interests', 'data': ['viewer', 'viewing']},
            csrf_token=csrf_token)
        self.logout()

        # Viewer looks at editor's profile page.
        self.login(self.VIEWER_EMAIL)
        response = self.get_json(
            '/profilehandler/data/%s' % self.EDITOR_USERNAME)
        self.assertEqual(response['user_bio'], 'My new editor bio')
        self.assertEqual(response['subject_interests'], ['editor', 'editing'])
        self.logout()

        # Editor looks at their own profile page.
        self.login(self.EDITOR_EMAIL)
        response = self.get_json(
            '/profilehandler/data/%s' % self.EDITOR_USERNAME)
        self.assertEqual(response['user_bio'], 'My new editor bio')
        self.assertEqual(response['subject_interests'], ['editor', 'editing'])
        self.logout()

        # Looged-out user looks at editor's profile page/
        response = self.get_json(
            '/profilehandler/data/%s' % self.EDITOR_USERNAME)
        self.assertEqual(response['user_bio'], 'My new editor bio')
        self.assertEqual(response['subject_interests'], ['editor', 'editing'])


class FirstContributionDateTests(test_utils.GenericTestBase):

    USERNAME = 'abc123'
    EMAIL = 'abc123@gmail.com'

    def test_contribution_msec(self):
        # Test the contribution time shows up correctly as None.
        self.signup(self.EMAIL, self.USERNAME)
        self.login(self.EMAIL)
        user_id = self.get_user_id_from_email(self.EMAIL)
        response_dict = self.get_json(
            '/profilehandler/data/%s' % self.USERNAME)
        self.assertIsNone(response_dict['first_contribution_msec'])

        # Update the first_contribution_msec to the current time in
        # milliseconds.
        first_time_in_msecs = utils.get_current_time_in_millisecs()
        user_services.update_first_contribution_msec_if_not_set(
            user_id, first_time_in_msecs)

        # Test the contribution date correctly changes to current_time_in_msecs.
        response_dict = self.get_json(
            '/profilehandler/data/%s' % self.USERNAME)
        self.assertEqual(
            response_dict['first_contribution_msec'],
            first_time_in_msecs)

        # Test that the contribution date is not changed after the first time it
        # is set.
        second_time_in_msecs = utils.get_current_time_in_millisecs()
        user_services.update_first_contribution_msec_if_not_set(
            user_id, second_time_in_msecs)
        response_dict = self.get_json(
            '/profilehandler/data/%s' % self.USERNAME)
        self.assertEqual(
            response_dict['first_contribution_msec'],
            first_time_in_msecs)


class UserContributionsTests(test_utils.GenericTestBase):

    USERNAME_A = 'a'
    EMAIL_A = 'a@example.com'
    USERNAME_B = 'b'
    EMAIL_B = 'b@example.com'
    EXP_ID_1 = 'exp_id_1'

    def test_null_case(self):
        # Check that the profile page for a user with no contributions shows
        # that they have 0 created/edited explorations.
        self.signup(self.EMAIL_A, self.USERNAME_A)
        response_dict = self.get_json(
            '/profilehandler/data/%s' % self.USERNAME_A)
        self.assertEqual(
            response_dict['created_exp_summary_dicts'], [])
        self.assertEqual(
            response_dict['edited_exp_summary_dicts'], [])

    def test_created(self):
        # Check that the profile page for a user who has created
        # a single exploration shows 1 created and 1 edited exploration.
        self.signup(self.EMAIL_A, self.USERNAME_A)
        user_a_id = self.get_user_id_from_email(self.EMAIL_A)
        self.save_new_valid_exploration(
            self.EXP_ID_1, user_a_id, end_state_name='End')
        rights_manager.publish_exploration(user_a_id, self.EXP_ID_1)

        response_dict = self.get_json(
            '/profilehandler/data/%s' % self.USERNAME_A)

        self.assertEqual(len(
            response_dict['created_exp_summary_dicts']), 1)
        self.assertEqual(len(
            response_dict['edited_exp_summary_dicts']), 1)
        self.assertEqual(
            response_dict['created_exp_summary_dicts'][0]['id'],
            self.EXP_ID_1)
        self.assertEqual(
            response_dict['edited_exp_summary_dicts'][0]['id'],
            self.EXP_ID_1)

    def test_edited(self):
        # Check that the profile page for a user who has created
        # a single exploration shows 0 created and 1 edited exploration.
        self.signup(self.EMAIL_A, self.USERNAME_A)
        user_a_id = self.get_user_id_from_email(self.EMAIL_A)

        self.signup(self.EMAIL_B, self.USERNAME_B)
        user_b_id = self.get_user_id_from_email(self.EMAIL_B)

        self.save_new_valid_exploration(
            self.EXP_ID_1, user_a_id, end_state_name='End')
        rights_manager.publish_exploration(user_a_id, self.EXP_ID_1)

        exp_services.update_exploration(user_b_id, self.EXP_ID_1, [{
            'cmd': 'edit_exploration_property',
            'property_name': 'objective',
            'new_value': 'the objective'
        }], 'Test edit')

        response_dict = self.get_json(
            '/profilehandler/data/%s' % self.USERNAME_B)
        self.assertEqual(len(
            response_dict['created_exp_summary_dicts']), 0)
        self.assertEqual(len(
            response_dict['edited_exp_summary_dicts']), 1)
        self.assertEqual(
            response_dict['edited_exp_summary_dicts'][0]['id'],
            self.EXP_ID_1)
        self.assertEqual(
            response_dict['edited_exp_summary_dicts'][0]['objective'],
            'the objective')


class SiteLanguageHandlerTests(test_utils.GenericTestBase):

    def test_save_site_language_handler(self):
        """Test the language is saved in the preferences when handler is called.
        """
        self.signup(self.EDITOR_EMAIL, self.EDITOR_USERNAME)
        language_code = 'es'
        self.login(self.EDITOR_EMAIL)
        response = self.testapp.get('/preferences')
        self.assertEqual(response.status_int, 200)
        csrf_token = self.get_csrf_token_from_response(response)
        self.put_json('/preferenceshandler/data', {
            'update_type': 'preferred_site_language_code',
            'data': language_code,
        }, csrf_token)

        preferences = self.get_json('/preferenceshandler/data')
        self.assertIsNotNone(preferences)
        self.assertEqual(
            preferences['preferred_site_language_code'], language_code)

        self.logout()

    def test_save_site_language_no_user(self):
        """The SiteLanguageHandler handler can be called without a user."""
        response = self.testapp.get('/teach')
        self.assertEqual(response.status_int, 200)
        csrf_token = self.get_csrf_token_from_response(response)
        self.put_json(feconf.SITE_LANGUAGE_DATA_URL, {
            'site_language_code': 'es',
        }, csrf_token)<|MERGE_RESOLUTION|>--- conflicted
+++ resolved
@@ -249,23 +249,12 @@
                 email_preferences.can_receive_editor_role_email,
                 feconf.DEFAULT_EDITOR_ROLE_EMAIL_PREFERENCE)
             self.assertEqual(
-<<<<<<< HEAD
-                user_services.get_email_preferences(editor_id), {
-                    'can_receive_email_updates': False,
-                    'can_receive_editor_role_email': (
-                        feconf.DEFAULT_EDITOR_ROLE_EMAIL_PREFERENCE),
-                    'can_receive_feedback_message_email': (
-                        feconf.DEFAULT_FEEDBACK_MESSAGE_EMAIL_PREFERENCE),
-                    'can_receive_subscription_email': (
-                        feconf.DEFAULT_SUBSCRIPTION_EMAIL_PREFERENCE)
-                })
-=======
                 email_preferences.can_receive_feedback_message_email,
                 feconf.DEFAULT_FEEDBACK_MESSAGE_EMAIL_PREFERENCE)
             self.assertEqual(
                 email_preferences.can_receive_subscription_email,
                 feconf.DEFAULT_SUBSCRIPTION_EMAIL_PREFERENCE)
->>>>>>> c1f9275e
+
         with self.swap(feconf, 'DEFAULT_EMAIL_UPDATES_PREFERENCE', False):
             email_preferences = user_services.get_email_preferences(editor_id)
             self.assertEqual(email_preferences.can_receive_email_updates, False)
@@ -304,13 +293,11 @@
         self.put_json(
             '/preferenceshandler/data', payload, csrf_token=csrf_token)
 
-        user_services.get_email_preferences(editor_id)
-        self.assertEqual(user_services.get_email_preferences(editor_id), {
-            'can_receive_email_updates': True,
-            'can_receive_editor_role_email': True,
-            'can_receive_feedback_message_email': True,
-            'can_receive_subscription_email': True
-        })
+        email_preferences = user_services.get_email_preferences(editor_id)
+        self.assertTrue(email_preferences.can_receive_email_updates)
+        self.assertTrue(email_preferences.can_receive_editor_role_email)
+        self.assertTrue(email_preferences.can_receive_feedback_message_email)
+        self.assertTrue(email_preferences.can_receive_subscription_email)
 
         payload = {
             'update_type': 'email_preferences',
@@ -326,13 +313,11 @@
         self.put_json(
             '/preferenceshandler/data', payload, csrf_token=csrf_token)
 
-        user_services.get_email_preferences(editor_id)
-        self.assertEqual(user_services.get_email_preferences(editor_id), {
-            'can_receive_email_updates': False,
-            'can_receive_editor_role_email': False,
-            'can_receive_feedback_message_email': False,
-            'can_receive_subscription_email': False
-        })
+        email_preferences = user_services.get_email_preferences(editor_id)
+        self.assertFalse(email_preferences.can_receive_email_updates)
+        self.assertFalse(email_preferences.can_receive_editor_role_email)
+        self.assertFalse(email_preferences.can_receive_feedback_message_email)
+        self.assertFalse(email_preferences.can_receive_subscription_email)
 
 
 class ProfileLinkTests(test_utils.GenericTestBase):

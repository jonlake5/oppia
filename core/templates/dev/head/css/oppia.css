--- conflicted
+++ resolved
@@ -999,7 +999,6 @@
   background: none;
 }
 
-<<<<<<< HEAD
 .oppia-dashboard-row {
   cursor: pointer;
 }
@@ -1020,7 +1019,10 @@
 }
 .oppia-large-modal-window .modal-body {
   height: 60vh;
-=======
+}
+
+/* Splash page. */
+
 .oppia-splash-btn-row {
   margin-top: 30px;
 }
@@ -1144,5 +1146,4 @@
 .oppia-splash-hr {
   width: 60%;
   border-color: #ccc;
->>>>>>> 03d0b627
 }
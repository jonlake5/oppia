/*
  Copyright 2014 The Oppia Authors. All Rights Reserved.

  Licensed under the Apache License, Version 2.0 (the "License");
  you may not use this file except in compliance with the License.
  You may obtain a copy of the License at

      http://www.apache.org/licenses/LICENSE-2.0

  Unless required by applicable law or agreed to in writing, software
  distributed under the License is distributed on an "AS IS" BASIS,
  WITHOUT WARRANTIES OR CONDITIONS OF ANY KIND, either express or implied.
  See the License for the specific language governing permissions and
  limitations under the License.
*/

/* 
  Animation keyframes. These must be placed at the top of the file
  in order to work in IE.
*/
@-webkit-keyframes dot {
  0% { opacity: 0; }
  0% { opacity: 0; }
  100% { opacity: 1; }
}
@-moz-keyframes dot {
  0% { opacity: 0; }
  0% { opacity: 0; }
  100% { opacity: 1; }
}
@keyframes dot {
  0% { opacity: 0; }
  0% { opacity: 0; }
  100% { opacity: 1; }
}

/* Angular material overrides. */
md-input-group.long > input
{
  width: 100%;
  height: 45px;
}

md-input-group.oppia-blue-on-focus > input:focus {
  border-bottom-color: rgb(63, 81, 181);
  border-bottom-width: 2px;
}

md-input-group.md-default-theme label
{
  font-size: 16px;
  font-weight: 200;
  margin-bottom: 0;
}

.md-button-success {
  color: #009688;
}

/* Bootstrap overrides and additions. */
html {  
  /* 
    The HTML font-size is set to 62.5% in order to make 'em' units easier to
    work with. Modern browsers set their default font-size to 16px. This means
    that 1em = 16px, which is a difficult base to work with (for example, 
    1.6em = 25.6px, which is not rounded). By setting the html's font-size to 
    62.5%, the base font-size becomes 10px, so 1em = 10px, and 1.6em = 16px.
    The reason for making 'em' easier to work with is that 'em's scale with
    the user's font-size preferences that they set in the browser, while
    'px' is a fixed unit of measurement that doesn't scale.
  */
  font-size: 62.5%;
  height: 100%;
}

body {
<<<<<<< HEAD
  color: #222;
  font-family: "Roboto";
  height: 98%;
=======
  color: rgba(0,0,0,0.87);
  font-family: "Roboto", Arial, sans-serif;
  /* 
    A font-size of 1.6em sets the default font-size on Oppia to 16px, though
    this will scale depending on the user's font-size preferences set via
    their browser preferences.
  */
  font-size: 1.6em;
  height: 100%;
>>>>>>> 2e6713e9
  margin: 0 auto;
  padding: 0;
  width: 100%;
}

h1, h2 {
  color: #000;
}

h3 {
  color: #222;
  line-height: 1.1;
}

a {
  color: #0844aa;
  cursor: pointer;
}

a:hover {
  color: #3f2c76;
}

a:focus {
  outline-style: none;
}

input.ng-dirty.ng-invalid, md-input-group.md-default-theme input.ng-dirty.ng-invalid {
  border-bottom-color: #F44336;
}

/* Change the color of odd-numbered lines in a table. */
.table-striped > tbody > tr:nth-child(odd) > td,
.table-striped > tbody > tr:nth-child(odd) > th {
  background-color: #f0f0f0;
}

.oppia-form-error {
  color: red;
}

.oppia-rule-warning-text {
  color: red;
  font-style: italic;
}

.oppia-serious-warning-text {
  color: red;
}

.oppia-disabled-contenteditable {
  background-color: #eee;
  cursor: not-allowed;
  padding: 10px 5px;
  opacity: 1;
}

p {
  line-height: 1.4;
  /* The following should be the same as the line-height (1.4). */
  margin: 1.4em 0;
  text-align: left;
  word-spacing: 0;
}

#wrapper {
  min-height: 100%;
  position: relative;
}

.label {
  margin: auto 4px;
}
.label-info {
  background-color: #18447E;
}

/*
  The following rule ensures that, as the viewport gets
  smaller, any media will scale down according to its
  container's width.
*/
img, video, canvas {
  max-width: 100%
}

textarea {
  width: 90%;
}

/*
  Adjustments for the jWysiwyg RTE, to allow it to adopt the size
  of its container.
*/
div.wysiwyg, div.wysiwyg iframe.wysiwyg-content {
  width: 100%;
}
div.wysiwyg iframe.wysiwyg-content-small {
  height: 70px;
}
div.wysiwyg iframe.wysiwyg-content-large {
  height: 250px;
}

/*
  Styles for the development mode indicator
*/
.oppia-dev-mode {
  background-color: DarkSlateGray;
  border-top-left-radius: 0.5em;
  bottom: 0;
  color: white;
  padding: 5px;
  position: fixed;
  right: 0;
}

/*
  Styles for the global navigation sidebar menu.
*/
.oppia-base-container {
  height: 100%;
  margin-left: auto;
  margin-right: auto;
  min-height: 100%;
  position: relative;
}

/*
  Note that adding "overflow-y: scroll;" will
  break infinite scrolling in the gallery page.
*/
.oppia-content-container {
  height: 100%;
  left: 0;
  position: relative;
  transition: transform 0.5s;
  -webkit-transition: -webkit-transform 0.5s;
}

.oppia-sidebar-menu-open .oppia-content-container::after {
  height: 100%;
  opacity: 1;
  -webkit-transition: opacity 0.5s;
  transition: opacity 0.5s;
  width: 100%;
}
.oppia-sidebar-menu-closed .oppia-content-container::after {
  opacity: 0;
  -webkit-transition: opacity 0.5s;
  transition: opacity 0.5s;
}

.oppia-sidebar-menu {
  background: #fff;
  height: 100%;
  left: 0;
  position: fixed;
  top: 0;
  -webkit-transform: translate3d(-100%, 0, 0);
  transform: translate3d(-100%, 0, 0);
  width: 270px;
  z-index: 100;
}
.oppia-sidebar-menu-transition {
  -webkit-transition: all 0.5s;
  transition: all 0.5s;
}
.oppia-sidebar-menu::after {
  background: rgba(0,0,0,0.2);
  content: '';
  display: none;
  height: 100%;
  opacity: 1;
  position: absolute;
  right: 0;
  top: 0;
  -webkit-transition: opacity 0.5s;
  transition: opacity 0.5s;
  width: 100%;
}

.oppia-sidebar-menu-icon {
  height: 22px; 
  margin: 0px 16px 3px 6px;
  width: 22px;
}

.oppia-sidebar-menu ul {
  list-style: none;
  margin-bottom: 0;
  padding-left: 0;
  padding-top: 10px;
  font-size: 16px;
}
.oppia-sidebar-menu hr {
  margin-top: 0;
  margin-bottom: 0;
}
.oppia-sidebar-menu .oppia-sidebar-section-header {
  color: #888;
  display: block;
  margin-left: 10px;
  padding: 1em 0 0 0;
  text-decoration: none;
}
.oppia-sidebar-menu a {
  color: #333;
  display: block;
  padding: 1em 0 1em 18px;
  text-decoration: none;
}
.oppia-sidebar-menu a:hover {
  background: rgb(243, 248, 255);
}
.oppia-sidebar-menu li.active a {
  background: rgba(243, 248, 255, 0.5);
}

.oppia-sidebar-logo {
  height: 32px;
  margin-bottom: 5px;
  margin-left: 15px;
}
.oppia-sidebar-logo-container {
  color: #333;
  margin: 0 auto;
  width: 120px;
}

.oppia-sidebar-header {
  background: #eee;
  border-bottom: 1px solid #ccc;
  height: 56px;
  padding-top: 6px;
}

.oppia-sidebar-footer {
  bottom: 10px;
  color: #777;
  left: 25px;
  position: absolute;
}

.oppia-sidebar-footer div {
  margin-bottom: 10px;
}

.oppia-sidebar-footer a {
  display: inline;
  padding: 0px 10px 0px 0px;
  margin-top: 5px;
}

.oppia-sidebar-footer a:hover {
  background: none;
}

.oppia-sidebar-footer a > img {
  width: 26px;
}

.oppia-sidebar-menu-open .oppia-sidebar-menu {
  box-shadow: 1px 0 3px rgba(0,0,0,0.12), 1px 0 2px rgba(0,0,0,0.24);
  -webkit-transform: translate3d(0, 0, 0);
  transform: translate3d(0, 0, 0);
  visibility: visible;
}
.oppia-sidebar-menu-open .oppia-sidebar-menu::after {
  height: 0;
  opacity: 0;
  -webkit-transition: opacity 0.5s, width 0.1s 0.5s, height 0.1s 0.5s;
  transition: opacity 0.5s, width 0.1s 0.5s, height 0.1s 0.5s;
  width: 0;
}

/*
  This is needed for proper display of tabs. See

  https://github.com/angular-ui/bootstrap/commit/8620aedba99b05822311
*/
.navbar-nav, .pagination {
  cursor: pointer;
}

.navbar {
  border: 0px;
  margin-bottom: 0;
  width: 100%;
}

.navbar-nav.oppia-navbar-nav > li > a {
  color: #fff;
  font-size: 16px;
  font-weight: 400;
  height: 56px;
  padding-top: 17px;
}

.oppia-navbar-breadcrumb {
  color: #fff;
  cursor: default;
  font-size: 16px;
  font-weight: 400;
  line-height: 20px;
  padding-top: 17px;
  padding-bottom: 15px;
}

.oppia-navbar-breadcrumb-separator {
  padding-right: 7px;
}
.oppia-navbar-breadcrumb-separator:after {
  content: ">";
}

.navbar-default .navbar-nav > li > a:hover,
.navbar-default .navbar-nav > li > a:focus {
  color: #fff;
}

.navbar-default .navbar-nav > li > a.oppia-no-hover-change:hover,
.navbar-default .navbar-nav > li > a.oppia-no-hover-change:focus {
  background: inherit;
  color: #fff;
}

.navbar-nav > li.active > a, .navbar-nav > li.active > a:hover,
.navbar-nav > li.active > a, .navbar-nav > li.active > a:focus {
  color: white;
  background: rgb(2, 38, 86);
}

.navbar-default .navbar-container {
  background: #05a69a;
  height: 56px;
}

.navbar-default .dropdown-menu {
  background: #fff;
}

.navbar-default .navbar-nav > li > a, {
  color: #fff;
}

.navbar-default .navbar-nav > li > a:hover,
.navbar-default .navbar-nav .open > a:hover,
.navbar-default .navbar-nav .open .dropdown-menu > li > a,
.navbar-default .navbar-nav .open .dropdown-menu > li > a:hover {
  color: #05a69a;
}

.navbar-default .navbar-nav > li > a:hover,
.navbar-default .navbar-nav .open > a:hover,
.navbar-default .navbar-nav .open > a:focus,
.navbar-default .navbar-nav .open .dropdown-menu > li > a:hover,
.navbar-default .navbar-nav .open .dropdown-menu > li > a:focus {
  background: #fff;
  color: #05a69a;
}

.navbar-default .navbar-nav > li.dropdown.open,
.navbar-default .navbar-nav > li.dropdown.open > a {
  background: #fff;
  color: #05a69a;
}

.navbar-default .navbar-nav > .active > a,
.navbar-default .navbar-nav > .active > a:hover,
.navbar-default .navbar-nav > .active > a:focus {
  background-color: #06b9ac;
  color: #fff;
}

/* In Bootstrap, the link at the top of the default dropdown menu cannot be
   clicked -- so, in such cases (e.g. for the 'Sign in' link at the top right),
   we use this instead.
*/
.oppia-clickable-dropdown:hover ul.dropdown-menu {
  display: block;
}

.oppia-share-dropdown-menu {
  min-width: 30px;
  width: 46px;
}

.oppia-share-dropdown-menu li > a {
  font-weight: bolder;
  padding: 10px;
  text-align: center;
}

.oppia-share-dropdown-menu:hover .oppia-share-dropdown-toggle {
  color: #05a69a;
  background-color: white;
}

.nav .dropdown:hover > .dropdown-menu {
  border: none;
}

/* Show the navbar submenu dropdowns on-hover rather than on-click, if the
   screen size is large enough. */
@media (min-width: 768px) {
  .nav .dropdown:hover > .dropdown-menu {
    display: block;
  }
  .nav .dropdown:hover > .dropdown-menu > li > a {
    color: #05a69a;
  }
  .nav .dropdown:hover > .dropdown-menu > li > a:hover {
    background-color: #eee;
    color: #888;
  }
}

.oppia-main-content {
  margin: 10px;
  padding: 10px;
  width: 100%;
}

.oppia-align-center {
  float: none;
  margin: 0 auto;
  text-align: center;
}

.oppia-exploration-ctrl {
  margin: 0 5px;
}

.oppia-loading-fullpage {
  border: 1px;
  border-radius: 5px;
  font-size: 2em;
  height: 100%;
  position: fixed;
  top: 35%;
  width: 100%;
  z-index: 1000;
}
.oppia-loading-dot-one {
  opacity: 0;
  animation: dot 1.5s infinite;
  animation-delay: 0.0s;
  -moz-animation: dot 1.5s infinite;
  -moz-animation-delay: 0.0s;
  -webkit-animation: dot 1.5s infinite;
  -webkit-animation-delay: 0.0s;
}
.oppia-loading-dot-two {
  opacity: 0;
  animation: dot 1.5s infinite;
  animation-delay: 0.3s;
  -moz-animation: dot 1.5s infinite;
  -moz-animation-delay: 0.3s;
  -webkit-animation: dot 1.5s infinite;
  -webkit-animation-delay: 0.3s;
}
.oppia-loading-dot-three {
  opacity: 0;
  animation: dot 1.5s infinite;
  animation-delay: 0.6s;
  -moz-animation: dot 1.5s infinite;
  -moz-animation-delay: 0.6s;
  -webkit-animation: dot 1.5s infinite;
  -webkit-animation-delay: 0.6s;
}

.oppia-navbar-button-container {
  border-radius: 0;
  margin-top: 10px;
}

.btn.oppia-navbar-add-exploration-button {
  background-color: rgba(5, 190, 178, 0.9);
  color: rgba(255,255,255,0.8);
  font-size: 16px;
  margin-right: 5px;
}

@media (max-width: 1050px) {
  .oppia-gallery-language-selector {
    display: none;
  }
  .oppia-gallery-category-selector .btn {
    border-bottom-right-radius: 4px;
    border-top-right-radius: 4px;
  }
}

@media (max-width: 890px) {
  .oppia-gallery-category-selector {
    display: none;
  }
  .oppia-splash-search-text-input {
    border-bottom-right-radius: 4px;
    border-top-right-radius: 4px;
  }
}

@media (max-width: 768px) {
  .oppia-navbar-add-exploration-button {
    display: none;
  }
}

.btn.oppia-navbar-add-exploration-button:hover {
  background-color: rgba(5, 190, 178, 1);
  color: rgba(255,255,255,1);
}

.oppia-navbar-add-exploration-button-plus {
  font-weight: bold;
  margin-right: 5px;
}

.oppia-gallery-tiles-area {
  background-color: #eee;
  position: relative;
  z-index: 2;
}

.oppia-gallery-tiles-introduction {
<<<<<<< HEAD
  font-size: 1.4em;
  padding-top: 40px;
  padding-bottom: 40px;
=======
  padding-bottom: 20px;
>>>>>>> 2e6713e9
}

.oppia-gallery-tiles-container {
  height: 100%;
  margin-left: auto;
  margin-right: auto;
  max-width: 800px;
  min-height: 500px;
  padding-bottom: 25px;
  padding-top: 56px;
}

md-card.oppia-gallery-tile {
  background-color: #fff;
  color: #888;
  height: 120px;
  margin: 0;
  padding: 0;
  position: relative;
  width: 100%;
}
.oppia-gallery-tile:hover {
  background-color: #f9f9f9;
}

.oppia-gallery-tile-container-link {
  height: 100%;
  width: 100%;
}

.oppia-gallery-tile-image-container {
  height: 120px;
  left: 0;
  top: 0;
  width: 120px;
}
/* This centers the image horizontally and vertically. */
.oppia-gallery-tile-image {
  height: 120px;
  width: 120px;
}

.oppia-gallery-tile-contents {
  height: 100%;
  padding: 23px 58px;
  width: 100%;
}
.oppia-gallery-tile-contents:hover {
  text-decoration: none;
}

.oppia-gallery-tile-details {
  padding-left: 100px;
  padding-top: 5px;
}
.oppia-gallery-tile-first-row {
  margin-bottom: 8px;
}
.oppia-gallery-tile-title {
  color: #333;
  font-weight: bold;
}

.oppia-gallery-tile-objective {
  color: rgba(0,0,0,0.7);
}

@media (max-width: 365px) {
  .oppia-gallery-tile-image-container {
    display: none;
  }
  .oppia-gallery-tile-details {
    padding-left: 0;
  }
}
@media (max-width: 800px) {
  .oppia-gallery-tiles-introduction {
    margin-left: 20px;
    margin-right: 20px;
  }
}

.oppia-gallery-tile-second-row {
  color: rgba(0,0,0,0.65);
  font-size: 0.9em;
}
.oppia-gallery-tile-ratings {
  color: black;
  letter-spacing: 2px;
}

.oppia-gallery-edit-btn {
  font-size: 0.75em;
  margin-top: 10px;
  position: absolute;
  right: 1px;
  top: -9px;
  border-color:transparent;
  background-color: transparent;

}
.oppia-gallery-edit-btn:hover {
  background: transparent;
  border-color: transparent;
  color: green;
}



.carousel-indicators {
  margin-bottom: 120px;
}

.carousel-control .glyphicon-chevron-left,
.carousel-control .glyphicon-chevron-right,
.carousel-control .icon-prev,
.carousel-control .icon-next {
  margin-top: -80px;
}

.oppia-page-title {
  color: #222;
  font-size: 3em;
  margin: 0 0 30px 0;
}

.oppia-content {
  margin: 0 auto;
  max-width: 630px;
  -webkit-overflow-scrolling: touch;
  width: 80%;
}

.oppia-alert-blocks {
  left: 20%;
  position: fixed;
  width: 60%;
  z-index: 3000;
}

.oppia-form input.ng-invalid.ng-dirty {
  border: 2px solid #FA787E;
}

.oppia-gallery-frame {
  border-radius: 20px;
  margin: 10px;
  padding: 10px;
  width: 100%;
}

.oppia-grayed {
  color: gray;
  opacity: 0.5;
}

.oppia-help {
  height: 16px;
  width: 16px;
}

.oppia-main-body {
  height: 100%;
  margin: 0 auto;
  min-height: 100%;
}

.oppia-cc-icon {
  bottom: 0px;
  position: absolute;
  right: 25px;
}

.oppia-wide-panel {
  border: 1px solid #dde0FF;
  border-radius: 20px;
  width: 100%;
}
.oppia-wide-panel-content, .oppia-forum {
  font-size: large;
  margin: 5px auto;
  min-height: 400px;
  padding: 20px;
}
.oppia-forum {
  margin-top: 0;
}

.oppia-warning {
  background: #F9EDBE;
  width: 80%;
  max-width: 700px;
}
.oppia-warning-chevron {
  font-size: 1em;
  padding-left: 4px;
  padding-top: 4px;
}

.oppia-placeholder {
  color: #888;
  font-style: italic;
}

.oppia-state-name-container {
  background: #eee;
  border-bottom-left-radius: 5px;
  margin: 2px 7px;
  padding: 6px;
}

.oppia-editor-cards-container {
  margin: auto;
  max-width: 560px;
}
.oppia-editor-card-with-avatar {
  background: rgb(255,255,255);
  margin-left: auto;
  margin-right: auto;
  margin-top: 20px;
  max-width: 560px;
  padding: 0;
}

.oppia-editor-card {
  background: rgb(255,255,255);
  margin-left: auto;
  margin-right: auto;
  margin-top: 30px;
  max-width: 800px;
  padding: 32px;
  padding-bottom: 40px;
}

.oppia-editor-avatar {
  height: 24px;
  left: -43px;
  position: absolute;
  width: 24px;
}

.oppia-pre-avatar-oppia, .oppia-pre-avatar-user {
  position: relative;
}
.oppia-pre-avatar-oppia::before, .oppia-pre-avatar-user::before {
  background-size: 24px 24px;
  content: "";
  height: 24px;
  left: -42px;
  position: absolute;
  width: 24px;
}
.oppia-pre-avatar-oppia::before {
  background-image: url('/images/general/oppia_black_48px.png');
  top: 2px;
}
.oppia-pre-avatar-user::before {
  background-image: url('/images/general/user_mint_48px.png');
  top: 8px;
}

.oppia-editor-card-body {
  position: relative;
}
.oppia-editor-card-body h3 {
  font-size: 1.8em;
  margin: 0;
}
.oppia-editor-card-body h4 {
  font-size: 1.4em;
  margin: 0;
}
.oppia-editor-card-body form {
  margin: 0;
}

.oppia-editor-card-section-container {
  background: rgba(5,140,166,0.1); 
  padding-bottom: 1px;
  padding-top: 5px;
}

.oppia-editor-card-section {
  padding: 20px 50px 20px 65px;
}

.oppia-state-content {
  min-height: 20px;
  padding: 5px 0 15px 10px;
}

.oppia-state-content-display {
  padding: 4px;
  text-align: left;
  max-width: 445px;
}

.oppia-prevent-selection {
  -moz-user-select: none;
  -ms-user-select: none;
  -webkit-user-select: none;
}

.oppia-save-state-item-button {
  margin-left: 5px;
}

.oppia-editable-section {
  cursor: pointer;
  position: relative;
  -webkit-transition: all 200ms;
  transition: all 200ms;
}

.oppia-editable-section:hover {
  -webkit-transition: all 200ms;
  transition: all 200ms;
}

.oppia-editable-section:hover .oppia-state-content-display,
.oppia-editable-section:hover .oppia-rule-preview {
  background: #eee;
  border-radius: 4px;
}

.oppia-editable-section:hover .oppia-interaction-preview {
  background: rgba(5, 140, 166, 0.5);
  border-radius: 4px;
}

.oppia-interaction-preview {
  opacity: 0.5;
  padding: 4px;
}

.oppia-editor-edit-icon {
  font-size: 16px;
  opacity: 0.2;
  position: absolute;
  right: -20px;
  top: 5px;
  -webkit-transition: all 200ms;
  transition: all 200ms;
}

.oppia-editable-section:hover .oppia-editor-edit-icon {
  opacity: 0.8;
}

.oppia-click-to-start-editing {
  height: 100%;
  position: absolute;
  width: 100%;
  z-index: 50;
}

/* Styles for the state graph vizualization. */

.oppia-graph-viz-container {
  border-radius: 4px;
  border: 1px solid #ccc;
  height: 300px;
  overflow-y: hidden;
  position: relative;
}

/* Styles for the statistics page. */

.oppia-back-arrow {
  float: left;
  margin-right: 5px;
}

.oppia-add-interaction-button,
.oppia-add-rule-button {
  background-color: rgba(5,140,166,0.9);
  border: 0;
  border-radius: 0;
  color: white;
  opacity: 0.9;
  padding: 7px;
  width: 100%;
}

.oppia-add-interaction-button:active,
.oppia-add-interaction-button:focus,
.oppia-add-interaction-button:hover,
.oppia-add-rule-button:active,
.oppia-add-rule-button:focus,
.oppia-add-rule-button:hover {
  background-color: rgba(5,140,166,1);
  color: white;
  opacity: 1;
}

.oppia-small-delete-button {
  padding-top: 3px;
}

.oppia-delete-interaction-button {
  cursor: pointer; 
  opacity: 0.5; 
  position: absolute; 
  right: 10px; 
  top: 10px; 
  width: 20px;
}
.oppia-delete-interaction-button:hover {
  opacity: 1;
}

.oppia-graph-resize-button {
  border: 0px;
  padding: 9px 10px 6px 10px;
  position: absolute;
  right: 2px;
  top: 2px;
}

.nav-pills > li > a.oppia-rule-tab {
  background: rgba(0,0,0,0.05);
  border-radius: 0;
  border-bottom: 1px solid #f0f0f0;
  color: #aaa;
  padding: 7px 15px;
  width: 100%;
}
.nav-pills > li:hover > a.oppia-rule-tab {
  background: rgba(0,0,0,0.1);
}
.nav-pills > li.active > a.oppia-rule-tab-active {
  background: rgba(5,140,166,0.1);
  border-right: 0;
  color: #333;
  cursor: default;
}

.oppia-default-rule-tab {
  border-left: 1px solid #ddd;
}

.oppia-rule-body-container {
  padding-left: 0;
  padding-right: 0;
  width: 100%;
}

.oppia-readonly-rule-tile {
  border-radius: 4px;
  margin-bottom: 0;
  margin-left: 0;
  padding: 4px;
}

.oppia-readonly-rule-tile img, .oppia-rule-tab img {
  max-height: 50px;
}

.oppia-rule-dest-link {
  margin-left: 5px;
  position: absolute;
  width: 400px;
  /* This must be larger than the z-index in
     .oppia-interactive-section-click-handler, so that the rule does not
     switch to edit mode when the destination link is clicked. */
  z-index: 200;
}

.oppia-rule-save-cancel-buttons {
  margin-bottom: 5px;
  margin-top: 2px;
}

.oppia-rule-block {
  background-color: white;
  border-top: 1px solid #ccc;
  border-left: 1px solid #ccc;
  border-right: 1px solid #ccc;
}

.oppia-rule-block.active {
  box-shadow: 0 1px 3px rgba(0,0,0,0.12), 0 1px 2px rgba(0,0,0,0.24);
  margin: -2px;
  z-index: 1;
}

.oppia-rule-sort-handle {
  cursor: move;
  left: 10px;
  margin-left: 5px;
  opacity: 0.3;
  position: absolute;
  top: 6px;
  width: 25px;
  /* This is needed for the sort handle to be above the rule tile. */
  z-index: 1;
}

.oppia-rule-edit-feedback {
  position: relative;
}

.about-tabs {
  margin-bottom: 0;
}

table.oppia-padded-table {
  border: 1px solid black;
  padding: 5px;
}
table.oppia-padded-table th, table.oppia-padded-table td {
  border: 1px solid black;
  padding: 5px;
}

/* Styles for parameter labels. */
oppia-parameter {
  background-color: #18447E;
  border-radius: .25em;
  color: white;
  display: inline;
  font-size: 75%;
  font-weight: bold;
  line-height: 1;
  margin: auto 4px;
  padding: .2em .6em .3em;
  text-align: center;
  vertical-align: baseline;
  white-space: nowrap;
}

.oppia-param-arrow-button {
  border: 0px;
  font-size: 14px;
  padding: 0px;
}

.oppia-tutorial-tooltip {
  min-width: 400px !important;
}

.oppia-post-tutorial-popover {
   display: block;
   left: -77px;
   top: 40px;
   width: 200px;
}

/* Hide the search icon in the rule destination dropdown. */
.oppia-rule-dest-select2 .select2-search input {
  background: none;
}

.oppia-dashboard-row {
  cursor: pointer;
}
.oppia-dashboard-row:hover {
  background: #eee;
}
.oppia-dashboard-row-recent {
  background: #fff4ca;
  cursor: pointer;
}
.oppia-dashboard-row-recent:hover {
  background: #ffe279;
}

.oppia-dashboard-status-green {
  color: #65e065;
  text-transform: capitalize;
}

.oppia-dashboard-status-grey {
  color: #888;
  text-transform: capitalize;
}

.oppia-dashboard-tile-metadata-parent {
  float: right;
  padding-top: 25px;
  width: 25%;
}

.oppia-dashboard-tile-metadata {
  border-left-color: #DADADA;
  border-left-style: ridge;
  border-left-width: thin;
  color: #888;
  font-size: 0.75em;
  height: 70px;
  padding-left: 20px;
  padding-right: 30px;
  padding-top: 5px;
}

md-card.oppia-dashboard-tile {
  background-color: #fff;
  border-bottom: 1px solid #ccc;
  color: #888;
  height: 120px;
  margin: 0;
  padding: 0;
  position: relative;
}

ul.oppia-dashboard-tiles {
  list-style-type: none;
  margin-top: 30px;
  padding-left: 0px;
}

.oppia-large-modal-window .modal-dialog {
  max-width: 900px;
  width: 80%;
}
.oppia-large-modal-window .modal-body {
  height: 60vh;
}

.oppia-embed-modal-code {
  background-color: #fcfcfc;
  border: 1px solid #d9d9d9;
  border-radius: 4px;
  display: inline-block;
  padding: 10px;
}

.oppia-embed-modal-code:hover {
  background-color: #f9f9f9;
}

.oppia-vcenter {
  display: table-cell;
  float: none;
  vertical-align: middle;
}

.oppia-disabled-link {
  opacity: 0.6;
  pointer-events: none;
}

/* Splash page. */

.oppia-splash-search-form {
  margin-top: 10px;
  padding-right: 0px;
}

.oppia-splash-search-input {
  background: #04857c;
  border: 1px solid #018c7f;
  border-radius: 0;
  color: white;
  font-size: 15px;
  height: 34px;
}

.oppia-splash-search-input.btn {
  color: rgba(255,255,255,0.7);
}

.oppia-splash-search-input.btn:hover {
  color: #fff;
}

.oppia-splash-search-input::-webkit-input-placeholder {
  color: #ccc;
}
.oppia-splash-search-input:-moz-placeholder {
  color: #ccc;
}
.oppia-splash-search-input::-moz-placeholder {
  color: #ccc;
}
.oppia-splash-search-input:-ms-input-placeholder {
  color: #ccc;
}

.oppia-splash-search-icon {
  background: #04857c;
  border: 1px solid #018c7f;
  color: white;
}

/* CSS3 Animations */
@-ms-keyframes spin {
  from { -ms-transform: rotate(0deg); }
  to { -ms-transform: rotate(360deg); }
}
@-moz-keyframes spin {
  from { -moz-transform: rotate(0deg); }
  to { -moz-transform: rotate(360deg); }
}
@-webkit-keyframes spin {
  from { -webkit-transform: rotate(0deg); }
  to { -webkit-transform: rotate(360deg); }
}
@keyframes spin {
  from { transform: rotate(0deg); }
  to { transform: rotate(360deg); }
}

.oppia-animate-spin {
  -webkit-animation-name: spin;
  -webkit-animation-duration: 1000ms;
  -webkit-animation-iteration-count: infinite;
  -webkit-animation-timing-function: ease-in-out;

  -moz-animation-name: spin;
  -moz-animation-duration: 1000ms;
  -moz-animation-iteration-count: infinite;
  -moz-animation-timing-function: ease-in-out;

  -ms-animation-name: spin;
  -ms-animation-duration: 1000ms;
  -ms-animation-iteration-count: infinite;
  -ms-animation-timing-function: ease-in-out;

  animation-name: spin;
  animation-duration: 1000ms;
  animation-iteration-count: infinite;
  animation-timing-function: ease-in-out;
}

.oppia-gallery-banner-container {
  height: 700px;
  position: fixed;
  top: 56px;
  width: 100%;
  z-index: 0;
}
.oppia-gallery-banner {
  background-position: center;
  background-repeat: no-repeat;
  background-size: cover;
  height: 700px;
  width: 100%;
}
.oppia-gallery-banner-content {
  color: #fff;
  font-family: "Capriola", "Roboto", Arial, sans-serif;
  font-size: 4em;
  position: absolute;
  text-align: center;
  top: 155px;
  width: 100%;
  z-index: 100;
}
@media(max-width: 368px) {
  .oppia-gallery-banner-content {
    top: 125px;
  }
}

.oppia-gallery-banner-tagline {
  color: #fff;
  font-family: "Capriola", "Roboto", Arial, sans-serif;
  font-size: 2em;
  padding-top: 250px;
}

.oppia-gallery-banner-link {
  color: rgba(251, 234, 43, 1);
}
.oppia-gallery-banner-link:hover {
  color: rgba(255, 238, 47, 1);
  text-decoration: none;
}

.oppia-gallery-interstitial {
  background-color: #fff;
  box-shadow: 0 1px 3px rgba(0,0,0,0.12), 0 1px 2px rgba(0,0,0,0.24);
<<<<<<< HEAD
  font-size: 1.6em;
  margin-top: 600px;
=======
  font-size: 1.2em;
  margin-top: -120px;
  min-height: 120px;
>>>>>>> 2e6713e9
  padding-bottom: 45px;
  padding-left: 10px;
  padding-right: 10px;
  padding-top: 45px;
  position: relative;
  text-align: center;
  width: 100%;
  z-index: 3;
}
.oppia-gallery-interstitial-video {
  opacity: 0.85;
  transition: ease-in-out all .2s;
  -webkit-transition: ease-in-out all .2s;
  user-drag: none; 
  -moz-user-select: none;
  -webkit-user-drag: none;
}
.oppia-gallery-interstitial-video:hover {
  background-color: #fff;
  box-shadow: 0 1px 3px rgba(0,0,0,0.12), 0 1px 2px rgba(0,0,0,0.24);
  cursor: pointer;
  opacity: 1;
  transition: ease-in-out all .2s;
  -webkit-transition: ease-in-out all .2s;
}

.oppia-gallery-interstitial-content {
  margin-top: 10px;
  text-align: center;
}

.oppia-gallery-interstitial-content > img {
  display: inline-block;
  margin: 10px 40px;
}

.oppia-gallery-modal .modal-body {
  padding: 0px;
}
.oppia-gallery-modal .modal-dialog {
  margin-top: 50px;
}

.oppia-gallery-modal-video {
  padding-bottom: 56.25%;
  position: relative;
  width: 100%;
}
.oppia-gallery-modal-video > iframe {
  bottom: 0;
  height: 100%;
  left: 0;
  position: absolute;
  right: 0;
  top: 0;
  width: 100%;
}

.oppia-modal-close {
  cursor: pointer;
  height: 30px;
  position: absolute;
  right: -30px;
  top: -30px;
  width: 30px;
}

oppia-expression-error-tag {
  background-color: #d9534f;
  border-radius: .25em;
  color: white;
  display: inline;
  font-size: 75%;
  font-weight: bold;
  line-height: 1;
  margin: auto 4px;
  padding: .2em .6em .3em;
  text-align: center;
  vertical-align: baseline;
  white-space: nowrap;
}
oppia-expression-error-tag:after {
  content: "Expression parsing error!";
}

/* Adjust the z-index for the tutorial components so that they do not go
   above the navbar.
*/
.ng-joyride-element-static[data-original-title],
div.ng-joyride-title {
  z-index: 999;
}
.ng-joyride.popover.sharp-borders {
  z-index: 1002;
}
div#ng-curtain {
  z-index: 997;
}

.oppia-navbar {
  box-shadow: 0 3px 6px rgba(0,0,0,0.16), 0 3px 6px rgba(0,0,0,0.23);
  cursor: default;
  height: 56px;
  left: -2%;
  padding-left: 2%;
  padding-right: 2%;
  position: fixed;
  width: 104%;
  /* This is larger than the editor tutorial's z-index, but smaller than
     the z-index for Bootstrap modals.
  */
  z-index: 1005;
}

.oppia-top-of-page-padding {
  /* This ensures that content is not tucked behind the fixed navbar. */
  height: 56px;
}
.oppia-navbar-menu {
  margin-left: 10px;
  opacity: 0.9;
  outline-color: transparent;
}
.oppia-navbar-menu:hover {
  opacity: 1;
}

.oppia-navbar-brand-name {
  float: left;
  height: 56px;
  line-height: 20px;
  margin-left: -10px;
}

.oppia-logo {
  display: inline-block;
  font-family: "Capriola", "Roboto", Arial, sans-serif;
  font-size: 21px;
  font-weight: 300;
  height: 40px;
  margin-left: 6px;
  margin-top: 9px;
}
.oppia-navbar-profile-dropdown-toggle {
  height: 56px;
  color: #fff;
}
.oppia-navbar-profile > li > a:hover,
.oppia-navbar-profile > li > a:focus,
.oppia-navbar-profile .open > a,
.oppia-navbar-profile .open > a:hover,
.oppia-navbar-profile .open > a:focus {
  background-color: #fff;
  color: #05a69a;
}
.oppia-navbar-profile-dropdown {
  border: 0px;
  border-top-left-radius: 0;
  border-top-right-radius: 0;
  margin-top: 0;
}
.oppia-navbar-profile-dropdown > li > a {
  color: #05a69a;
}
.oppia-navbar-profile-dropdown > li > a:hover,
.oppia-navbar-profile-dropdown > li > a:focus {
  background-color: #eee;
  color: #888;
}
.oppia-navbar-profile-picture-container {
  margin-left: 10px;
  text-align: right;
}
.oppia-navbar-profile-picture {
  height: 32px;
  width: 32px;
}
.oppia-navbar-role-indicator {
  background-color: #f7a541;
  border-radius: 20px;
  bottom: 10px;
  height: 15px;
  position: absolute;
  right: 25px;
  width: 15px;
}
.oppia-navbar-role-text {
  bottom: 0;
  color: white;
  font-size: 0.7em;
  font-weight: bold;
  position: absolute;
  right: 3px;
}

.oppia-navbar-dashboard-indicator {
  background-color: #f7a541;
  border-radius: 20px;
  height: 15px;
  position: absolute;
  right: 25px;
  top: 8px;
  width: 15px;
}
.oppia-navbar-dashboard-indicator-text {
  bottom: 0;
  color: white;
  font-size: 0.7em;
  font-weight: bold;
  position: absolute;
  right: 4px;
}

.oppia-select {
  background: white;
  border: #ddd solid 1px;
  border-radius: 4px;
  color: #555;
  padding: 5px;
}

.oppia-feedback-tab-row {
  cursor: pointer;
}
.oppia-feedback-tab-row:hover {
  background: #eee;
}


.oppia-editor-sidebar {
  padding: 7px 5px 0 5px;
  position: absolute;
  right: 15px;
  top: 28px;
  width: 350px;
}
.oppia-editor-sidebar accordion .panel {
  border-radius: 0;
}
.oppia-editor-sidebar accordion .panel .panel-heading {
  background-color: #ddd;
  border-radius: 0;
  padding: 3px 10px;
}
.oppia-editor-sidebar accordion .panel .panel-title {
  font-weight: bold;
}
.oppia-editor-sidebar accordion .panel .panel-body {
  border-radius: 0;
  padding-right: 25px;
}
.oppia-editor-sidebar-section-header {
  background-color: #ddd;
  font-size: 0.75em;
  font-weight: bold;
  padding: 3px 10px;
}
.oppia-editor-sidebar-section-body {
  background-color: #fff;
  margin-bottom: 5px;
  padding-right: 25px;
  padding: 0 10px;
}

.oppia-exploration-warnings-indicator {
  border-style: inset;
  border-width: 0 9px 14px 9px;
  bottom: 10px;
  font-size: 0.8em;
  font-weight: bold;
  height: 0;
  position: absolute;
  right: 5px;
  width: 0;
}
.oppia-exploration-warnings-error-color {
  border-color: transparent transparent rgb(244,244,15) transparent;
  color: #333;
}
.oppia-exploration-warnings-critical-color {
  border-color: transparent transparent rgb(231,15,15) transparent;
  color: #fff;
}
.oppia-exploration-warnings-count {
  margin-left: -3px;
}
.dropdown-menu.oppia-exploration-warnings-box {
  background: #fcf8e3;
}
.oppia-exploration-warnings-header {
  font-size: 0.8em;
  font-weight: bold;
  margin: 0 5px;
}
.oppia-exploration-warnings-text {
  font-size: 0.9em;
  padding: 2px 5px;
  width: 250px;
}
.oppia-exploration-warnings-separator {
  margin: 0;
}

/* Adding multilevel submenu functionality to Bootstrap's dropdown
    See http://bootsnipp.com/snippets/featured/multi-level-dropdown-menu-bs3
*/
.oppia-dropdown-submenu {
  position: relative;
}

.oppia-dropdown-submenu > .dropdown-menu {
  border-radius: 0 6px 6px 6px;
  left: 100%;
  margin-top: -6px;
  margin-left: -1px;
  -moz-border-radius: 0 6px 6px;
  top: 0;
  -webkit-border-radius: 0 6px 6px 6px;
}

.oppia-dropdown-submenu:hover > .dropdown-menu {
  display: block;
}

.oppia-dropdown-submenu > a:after {
  border-color: transparent;
  border-style: solid;
  border-width: 5px 0 5px 5px;
  border-left-color: #ccc;
  content: " ";
  display: block;
  float: right;
  height: 0;
  margin-top: 5px;
  margin-right: -10px;
  width: 0;
}

.oppia-dropdown-submenu:hover > a:after {
  border-left-color: #fff;
}

.oppia-dropdown-submenu.pull-left {
  float: none;
}

.oppia-dropdown-submenu.pull-left > .dropdown-menu {
  border-radius: 6px 0 6px 6px;
  left: -100%;
  margin-left: 10px;
  -moz-border-radius: 6px 0 6px 6px;
  -webkit-border-radius: 6px 0 6px 6px;
}


.oppia-profile-picture-crop-area {
  background: #E4E4E4;
  height: 350px;
  margin-top: 20px;
  position: relative;
  width: 500px;
}
.oppia-profile-picture-reset-button {
  position: absolute;
  right: -50px;
  top: 0;
}

.oppia-page-cards-container {
  margin: auto;
  max-width: 660px;
  position: relative;
}
.oppia-page-card {
  background: rgb(255,255,255);
  margin-left: auto;
  margin-right: auto;
  margin-bottom: 30px;
  margin-top: 40px;
  padding: 30px 55px;
}
.oppia-page-card li {
  margin-bottom: 10px;
}

.oppia-dashboard-container {
  max-width: 800px;
  margin-left: auto;
  margin-right: auto;
  margin-top: 60px;
  margin-bottom: 30px;
}

.oppia-timeline-card {
  padding: 15px 40px;
}

.oppia-about-anchor {
  display: block;
  position: relative;
  top: -70px;
  visibility: hidden;
}

.oppia-about-right-menu {
  left: 50%;
  margin-left: 360px;
  position: fixed;
  top: 100px;
  width: 300px;
}

.oppia-about-right-menu p {
  line-height: 1;
  margin: 0.5em 0;
}
.oppia-about-right-menu ul {
  list-style-type: none;
  padding-left: 20px;
}

/* Hide the 'Skip' icon on the editor tutorial. */
.skipBtn .glyphicon-ban-circle {
  display: none;
}

.oppia-page-heading {
  margin-bottom: 5px;
}

@media(max-width: 800px) {
  .oppia-page-heading {
    margin-left: 30px;
  }
}

.oppia-rating-star-active {
  color: #DBEA00;
}

.oppia-transition-200 {
  -webkit-transition: all 200ms;
  transition: all 200ms;
}<|MERGE_RESOLUTION|>--- conflicted
+++ resolved
@@ -74,11 +74,6 @@
 }
 
 body {
-<<<<<<< HEAD
-  color: #222;
-  font-family: "Roboto";
-  height: 98%;
-=======
   color: rgba(0,0,0,0.87);
   font-family: "Roboto", Arial, sans-serif;
   /* 
@@ -88,7 +83,6 @@
   */
   font-size: 1.6em;
   height: 100%;
->>>>>>> 2e6713e9
   margin: 0 auto;
   padding: 0;
   width: 100%;
@@ -616,13 +610,9 @@
 }
 
 .oppia-gallery-tiles-introduction {
-<<<<<<< HEAD
   font-size: 1.4em;
   padding-top: 40px;
   padding-bottom: 40px;
-=======
-  padding-bottom: 20px;
->>>>>>> 2e6713e9
 }
 
 .oppia-gallery-tiles-container {
@@ -1396,14 +1386,8 @@
 .oppia-gallery-interstitial {
   background-color: #fff;
   box-shadow: 0 1px 3px rgba(0,0,0,0.12), 0 1px 2px rgba(0,0,0,0.24);
-<<<<<<< HEAD
   font-size: 1.6em;
   margin-top: 600px;
-=======
-  font-size: 1.2em;
-  margin-top: -120px;
-  min-height: 120px;
->>>>>>> 2e6713e9
   padding-bottom: 45px;
   padding-left: 10px;
   padding-right: 10px;

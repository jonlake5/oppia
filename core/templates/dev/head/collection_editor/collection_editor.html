--- conflicted
+++ resolved
@@ -1,20 +1,13 @@
 {% extends "base.html" %}
 
 {% block maintitle %}
-  {{ title }} - Oppia Editor
+  {% if title %}
+    {{ title }} - Oppia Editor
+  {% else %}
+    Untitled Collection - Oppia Editor
+  {% endif %}
 {% endblock maintitle %}
 
-<<<<<<< HEAD
-{% block subtitle %}
-  {% if title %}
-    {{ title }}
-  {% else %}
-    Untitled Collection
-  {% endif %}
-{% endblock subtitle %}
-
-=======
->>>>>>> a41ee1d6
 {% block header_js %}
   {{ super() }}
   <script type="text/javascript">

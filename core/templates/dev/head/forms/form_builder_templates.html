<!-- SCHEMA-BASED EDITOR TEMPLATES -->

<script type="text/ng-template" id="schemaBasedEditor/master">
  <schema-based-choices-editor ng-if="schema().choices" local-value="$parent.localValue"
                               schema="schema()" choices="schema().choices"
                               disabled="disabled()">
  </schema-based-choices-editor>

  <schema-based-bool-editor ng-if="schema().type === 'bool' && !schema().choices"
                            local-value="$parent.localValue" disabled="disabled()"
                            allow-expressions="allowExpressions()"
                            label-for-focus-target="labelForFocusTarget()">
  </schema-based-bool-editor>

  <schema-based-int-editor ng-if="schema().type === 'int' && !schema().choices"
                           local-value="$parent.localValue" disabled="disabled()"
                           allow-expressions="allowExpressions()"
                           validators="schema().validators"
                           label-for-focus-target="labelForFocusTarget()">
  </schema-based-int-editor>

  <schema-based-float-editor ng-if="schema().type === 'float' && !schema().choices"
                             local-value="$parent.localValue" disabled="disabled()"
                             allow-expressions="allowExpressions()"
                             validators="schema().validators"
                             label-for-focus-target="labelForFocusTarget()">
  </schema-based-float-editor>

  <schema-based-unicode-editor ng-if="schema().type === 'unicode' && !schema().choices"
                               local-value="$parent.localValue" disabled="disabled()"
                               validators="schema().validators" ui-config="schema().ui_config"
                               allow-expressions="allowExpressions()"
                               label-for-focus-target="labelForFocusTarget()">
  </schema-based-unicode-editor>

  <schema-based-html-editor ng-if="schema().type === 'html' && !schema().choices"
                            local-value="$parent.localValue" disabled="disabled()"
                            allow-expressions="allowExpressions()"
                            label-for-focus-target="labelForFocusTarget()"
                            ui-config="schema().ui_config">
  </schema-based-html-editor>

  <schema-based-list-editor ng-if="schema().type === 'list' && !schema().choices"
                            local-value="$parent.localValue" disabled="disabled()"
                            item-schema="schema().items" len="schema().len"
                            ui-config="schema().ui_config" validators="schema().validators"
                            allow-expressions="allowExpressions()"
                            label-for-focus-target="labelForFocusTarget()">
  </schema-based-list-editor>

  <schema-based-dict-editor ng-if="schema().type === 'dict' && !schema().choices"
                            local-value="$parent.localValue" disabled="disabled()"
                            property-schemas="schema().properties"
                            allow-expressions="allowExpressions()"
                            label-for-focus-target="labelForFocusTarget()">
  </schema-based-dict-editor>

  <schema-based-custom-editor ng-if="schema().type === 'custom' && !schema().choices"
                              obj-type="schema().obj_type" local-value="$parent.localValue"
                              disabled="disabled()">
  </schema-based-custom-editor>
</script>

<script type="text/ng-template" id="schemaBasedEditor/choices">
  <select class="form-control" ng-model="$parent.$parent.localValue"
          ng-options="choice as choice for choice in choices()" required
          ng-disabled="disabled()">
  </select>
</script>

<script type="text/ng-template" id="schemaBasedEditor/expression">
  <input type="text" ng-model="localValue" class="form-control" ng-disabled="disabled()"
         required require-is-valid-expression focus-on="<[labelForFocusTarget()]>">
</script>

<script type="text/ng-template" id="schemaBasedEditor/bool">
  <div class="input-group">
    <span ng-if="!expressionMode">
      <input type="checkbox" ng-model="$parent.localValue" ng-disabled="disabled()"
             focus-on="<[labelForFocusTarget()]>">
    </span>

    <span ng-if="allowExpressions()">
      <schema-based-expression-editor ng-if="expressionMode" disabled="disabled()"
                                      local-value="$parent.$parent.localValue"
                                      param-names="paramNames" output-type="bool"
                                      label-for-focus-target="labelForFocusTarget()">
      </schema-based-expression-editor>
      <span class="input-group-btn">
        <button type="button" class="btn btn-default" ng-click="toggleExpressionMode()" ng-disabled="disabled()">
          <span ng-if="!expressionMode">E</span>
          <span ng-if="expressionMode"><del>E</del></span>
        </button>
      </span>
    </span>
  </div>
</script>

<script type="text/ng-template" id="schemaBasedEditor/int">
  <div class="input-group">
    <span ng-if="!expressionMode">
      <input type="number" ng-model="$parent.localValue" class="form-control" ng-disabled="disabled()"
             required apply-validation="validators()" focus-on="<[labelForFocusTarget()]>">
    </span>

    <span ng-if="allowExpressions()">
      <schema-based-expression-editor ng-if="expressionMode" disabled="disabled()"
                                      local-value="$parent.$parent.localValue"
                                      param-names="paramNames" output-type="int"
                                      ng-keypress="onKeypress($event)"
                                      label-for-focus-target="labelForFocusTarget()">
      </schema-based-expression-editor>
      <span class="input-group-btn">
        <button type="button" class="btn btn-default" ng-click="toggleExpressionMode()" ng-disabled="disabled()">
          <span ng-if="!expressionMode">E</span>
          <span ng-if="expressionMode"><del>E</del></span>
        </button>
      </span>
    </span>
  </div>
</script>

<script type="text/ng-template" id="schemaBasedEditor/float">
  <span>
    <span class="input-group" ng-form="floatForm">
      <span ng-if="!expressionMode">
        <input type="text" name="floatValue" ng-model="$parent.localValue" class="form-control"
               require-is-float apply-validation="validators()" ng-disabled="disabled()"
               focus-on="<[labelForFocusTarget()]>" ng-keypress="onKeypress($event)">
      </span>

      <span ng-if="allowExpressions()">
        <schema-based-expression-editor ng-if="expressionMode" disabled="disabled()"
                                        local-value="$parent.$parent.localValue"
                                        param-names="paramNames" output-type="float"
                                        label-for-focus-target="labelForFocusTarget()">
        </schema-based-expression-editor>
        <span class="input-group-btn">
          <button type="button" class="btn btn-default" ng-click="toggleExpressionMode()" ng-disabled="disabled()">
            <span ng-if="!expressionMode">E</span>
            <span ng-if="expressionMode"><del>E</del></span>
          </button>
        </span>
      </span>
    </span>

    <span ng-if="floatForm.floatValue.$error.isFloat" class="oppia-form-error" aria-live="assertive">
      Please enter a valid decimal number.
    </span>
    <span ng-if="!floatForm.floatValue.$error.isFloat && floatForm.floatValue.$error.isAtLeast"
          class="oppia-form-error" aria-live="assertive">
      Please enter a number that is at least <[getMinValue()]>.
    </span>
    <span ng-if="!floatForm.floatValue.$error.isFloat && floatForm.floatValue.$error.isAtMost"
          class="oppia-form-error" aria-live="assertive">
      Please enter a number that is at most <[getMaxValue()]>.
    </span>
  </span>
</script>

<script type="text/ng-template" id="schemaBasedEditor/unicode">
  <span ng-if="!allowExpressions()">
    <textarea ng-if="!getCodingMode() && getRows()"
              ng-model="$parent.$parent.localValue"
              rows="<[getRows()]>"
              placeholder="<[getPlaceholder()]>"
              ng-disabled="disabled()"
              class="form-control" focus-on="<[labelForFocusTarget()]>">
    </textarea>

    <input ng-if="!getCodingMode() && !getRows()" type="text"
           ng-model="$parent.$parent.localValue"
           placeholder="<[getPlaceholder()]>"
           ng-disabled="disabled()"
           ng-keypress="onKeypress($event)"
           class="form-control" focus-on="<[labelForFocusTarget()]>">

    <div ng-if="getCodingMode()" style="border: 1px solid #ccc;">
      <div ui-codemirror
           ng-model="$parent.$parent.localValue"
           ui-codemirror-opts="codemirrorOptions"
           ui-refresh="codemirrorStatus">
      </div>
    </div>
  </span>

  <span ng-if="allowExpressions()">
    <span ng-if="disabled()"
          ng-class="{'oppia-disabled-contenteditable': disabled()}"
          ng-bind-html="getDisplayedValue()">
    </span>
    <span ng-if="!disabled()">
      <unicode-with-parameters-editor local-value="$parent.$parent.localValue"
                                      allowed-parameter-names="allowedParameterNames"
                                      focus-on="<[labelForFocusTarget()]>">
      </unicode-with-parameters-editor>
    </span>
  </span>
</script>

<script type="text/ng-template" id="schemaBasedEditor/html">
  <rich-text-editor ng-if="!disabled()" html-content="$parent.localValue" size="<[getSize()]>">
  </rich-text-editor>
  <span ng-if="disabled()"
        ng-class="{'oppia-disabled-contenteditable': disabled()}"
        ng-bind-html="localValue">
  </span>
</script>

<script type="text/ng-template" id="schemaBasedEditor/dict">
  <div role="form">
    <div ng-repeat="property in propertySchemas()">
      <div class="form-group">
        <label for="<[fieldIds[property.name]]>"><[getHumanReadablePropertyDescription(property)]></label>
        <!-- TODO(sll): This is in the wrong place. It should be on the input field. -->
        <div id="<[fieldIds[property.name]]>">
          <schema-based-editor schema="property.schema" disabled="disabled()"
                               local-value="localValue[property.name]"
                               allow-expressions="allowExpressions()"
                               label-for-focus-target="$index === 0 ? labelForFocusTarget() : ''">
          </schema-based-editor>
        </div>
      </div>
    </div>
  </div>
</script>

<script type="text/ng-template" id="schemaBasedEditor/list">
  <table class="table">
    <tr ng-repeat="item in localValue track by $index">
      <td>
        <schema-based-editor schema="itemSchema()" disabled="disabled()" local-value="localValue[$index]"
                             allow-expressions="allowExpressions()"
                             label-for-focus-target="getFocusLabel($index)">
        </schema-based-editor>
      </td>
<<<<<<< HEAD
      <td ng-if="!len">
        <button class="btn btn-default btn-xs oppia-small-delete-button protractor-test-delete-list-entry" type="button" ng-click="deleteElement($index)"
=======
      <td ng-if="!len && (!minListLength || localValue.length > minListLength)">
        <button class="btn btn-default btn-xs oppia-small-delete-button" type="button" ng-click="deleteElement($index)"
>>>>>>> 9b7e6a14
                ng-disabled="disabled()">
          <span class="glyphicon glyphicon-remove" title="Delete item">
          </span>
        </button>
      </td>
    </tr>
  </table>

  <!-- The margin-left is added here to left-align the button with the previous list items. -->
  <button ng-if="!len && (maxListLength === null || localValue.length < maxListLength)"
          type="button" class="btn btn-default btn-sm protractor-test-add-list-entry" ng-click="addElement()"
          ng-disabled="disabled()" style="margin-left: 8px;">
    <[addElementText]>
  </button>
</script>

<script type="text/ng-template" id="schemaBasedEditor/custom">
  <object-editor obj-type="<[objType]>" value="$parent.$parent.localValue" always-editable="true">
  </object-editor>
</script>


<!-- SCHEMA-BASED VIEWER TEMPLATES -->

<script type="text/ng-template" id="schemaBasedViewer/master">
  <schema-based-primitive-viewer ng-if="(schema().type === 'bool' || schema().type === 'int' || schema().type == 'float')" local-value="$parent.localValue">
  </schema-based-primitive-viewer>

  <schema-based-custom-viewer ng-if="schema().type === 'custom'" obj-type="schema().obj_type"
                              local-value="$parent.localValue">
  </schema-based-custom-viewer>

  <schema-based-dict-viewer ng-if="schema().type === 'dict'" property-schemas="schema().properties"
                            local-value="$parent.localValue">
  </schema-based-dict-viewer>

  <schema-based-html-viewer ng-if="schema().type === 'html'" local-value="$parent.localValue">
  </schema-based-html-viewer>

  <schema-based-list-viewer ng-if="schema().type === 'list'" item-schema="schema().items"
                            local-value="$parent.localValue">
  </schema-based-list-viewer>

  <schema-based-unicode-viewer ng-if="schema().type === 'unicode'" local-value="$parent.localValue">
  </schema-based-unicode-viewer>
</script>

<script type="text/ng-template" id="schemaBasedViewer/primitive">
  <span ng-class="{'label label-info': isExpression(localValue)}">
    <[localValue]>
  </span>
</script>

<script type="text/ng-template" id="schemaBasedViewer/custom">
  <[localValue]>
</script>

<script type="text/ng-template" id="schemaBasedViewer/dict">
  <div role="form">
    <div ng-repeat="property in propertySchemas()">
      <div class="form-group">
        <label><[getHumanReadablePropertyDescription(property)]></label>
        <div>
          <schema-based-viewer schema="property.schema" local-value="localValue[property.name]">
          </schema-based-viewer>
        </div>
      </div>
    </div>
  </div>
</script>

<script type="text/ng-template" id="schemaBasedViewer/html">
  <span ng-bind-html="localValue">
  </span>
</script>

<script type="text/ng-template" id="schemaBasedViewer/list">
  <table class="table">
    <tr ng-repeat="item in localValue track by $index">
      <td>
        <schema-based-viewer schema="itemSchema()" local-value="localValue[$index]">
        </schema-based-viewer>
      </td>
    </tr>
  </table>
</script>

<script type="text/ng-template" id="schemaBasedViewer/unicode">
  <span ng-bind-html="getDisplayedValue()">
  </span>
</script>


<!-- MODALS -->

<script type="text/ng-template" id="modals/editParamName">
  <div class="modal-header">
    <h3>Edit parameter name</h3>
  </div>

  <div class="modal-body">
    <strong>Parameter name</strong>
    <select class="form-control" ng-model="currentParamName"
            ng-options="option.value as option.name for option in paramOptions">
    </select>
  </div>

  <div class="modal-footer">
    <input type="submit" class="btn btn-default" value="Cancel" ng-click="cancel()">
    <input type="submit" class="btn btn-success" value="Done" ng-click="save(currentParamName)"
           ng-disabled="!currentParamName">
  </div>
</script>

<script type="text/ng-template" id="modals/customizeWidget">
  <div class="modal-header">
    <h3>Customize This Widget</h3>
  </div>

  <div class="modal-body">
    <form name="form.schemaForm">
      <div ng-repeat="customizationArg in customizationArgsList">
        <strong><[customizationArg.description]></strong>
        <div>
          <schema-based-editor local-value="customizationArg.value" schema="customizationArg.schema">
          </schema-based-editor>
        </div>
      </div>
    </form>
  </div>

  <div class="modal-footer">
    <input type="submit" class="btn btn-default" value="Cancel" ng-click="cancel()">
    <input type="submit" class="btn btn-success protractor-test-close-widget-editor" value="Done" ng-click="save(customizationArgsList)" ng-disabled="form.schemaForm.$invalid">
  </div>
</script><|MERGE_RESOLUTION|>--- conflicted
+++ resolved
@@ -234,13 +234,8 @@
                              label-for-focus-target="getFocusLabel($index)">
         </schema-based-editor>
       </td>
-<<<<<<< HEAD
-      <td ng-if="!len">
+      <td ng-if="!len && (!minListLength || localValue.length > minListLength)">
         <button class="btn btn-default btn-xs oppia-small-delete-button protractor-test-delete-list-entry" type="button" ng-click="deleteElement($index)"
-=======
-      <td ng-if="!len && (!minListLength || localValue.length > minListLength)">
-        <button class="btn btn-default btn-xs oppia-small-delete-button" type="button" ng-click="deleteElement($index)"
->>>>>>> 9b7e6a14
                 ng-disabled="disabled()">
           <span class="glyphicon glyphicon-remove" title="Delete item">
           </span>

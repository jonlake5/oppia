<div ng-controller="StateResponses">
  <div style="font-size: 16px; margin-top: 35px;">
    <strong>Learner's Answers and Oppia's Responses</strong>
  </div>

  <md-card class="oppia-editor-card-with-avatar">
    <div class="oppia-editor-card-body">
      <div ng-if="answerGroups.length > 0">
        <ul class="nav nav-stacked nav-pills" role="tablist" ui-sortable="ANSWER_GROUP_LIST_SORTABLE_OPTIONS" ng-model="answerGroups">
          <!-- An HTML element marked ui-sortable should contain only one element,
          and this element should have an ng-repeat defined on it. See the
          ui-sortable documentation for more details. -->
          <!-- Note that adding "track by $index" here seems to mess up the final
          index in the stop() event handler. -->
          <li ng-repeat="answerGroup in answerGroups" ng-class="{'active': activeAnswerGroupIndex === $index}" class="oppia-rule-block oppia-sortable-rule-block" style="margin-top: 0;">
            <span class="oppia-rule-sort-handle" ng-if="answerGroups.length > 1">
              <img ng-if="editabilityService.isEditable()" src="/images/general/drag_dots.png" width="10">
            </span>
            <a ng-click="changeActiveAnswerGroupIndex($index)" class="oppia-rule-tab protractor-test-response-tab" ng-class="{'oppia-rule-tab-active': activeAnswerGroupIndex === $index}">
              <div class="oppia-response-header-block">
                <div class="oppia-response-header">
                  <span ng-if="$index != activeAnswerGroupIndex" ng-attr-title="<[answerGroup | summarizeAnswerGroup:getCurrentInteractionId():getAnswerChoices():false]>">
                    <[answerGroup | summarizeAnswerGroup:getCurrentInteractionId():getAnswerChoices():true]>
                  </span>
                  <span ng-if="$index == activeAnswerGroupIndex">&nbsp;</span>
                </div>
                <span>→</span>
                <span ng-if="!isOutcomeLooping(answerGroup.outcome) && !isCreatingNewState(answerGroup.outcome)" ng-click="navigateToState(answerGroup.outcome.dest)" class="oppia-nested-link">
                  <[answerGroup.outcome.dest]>
                </span>
                <span ng-if="!isOutcomeLooping(answerGroup.outcome) && isCreatingNewState(answerGroup.outcome)">
                  <em ng-if="answerGroup.outcome.newStateName">(<[answerGroup.outcome.newStateName]>)</em>
                  <em ng-if="!answerGroup.outcome.newStateName">Nowhere yet...</em>
                </span>
                <span ng-if="isOutcomeLooping(answerGroup.outcome)">
                  <em>(try again)</em>
                </span>
              </div>
              <img src="/third_party/static/material-design-icons-1.0.1/ic_close_black_48dp.png" ng-if="editabilityService.isEditable()" class="protractor-test-delete-response oppia-delete-response-button oppia-transition-200" ng-click="deleteAnswerGroup($index, $event)">
            </a>

            <div ng-if="activeAnswerGroupIndex === $index">
              <div class="oppia-editor-card-section">
                <div class="oppia-rule-body-container protractor-test-response-body-<[$index]>">
                  <answer-group-editor rules="answerGroup.rule_specs" outcome="answerGroup.outcome" on-save-answer-group-feedback="saveActiveAnswerGroupFeedback(answerGroup.outcome)" on-save-answer-group-dest="saveActiveAnswerGroupDest(answerGroup.outcome)" on-save-answer-group-rules="saveActiveAnswerGroupRules(answerGroup.rule_specs)" is-editable="editabilityService.isEditable()" class="protractor-test-response-body">
                  </answer-group-editor>
                </div>
              </div>
            </div>
          </li>
        </ul>
      </div>

      <div>
        <ul class="nav nav-stacked nav-pills" role="tablist">
          <li ng-class="{'active': activeAnswerGroupIndex === answerGroups.length}" class="oppia-rule-block">
            <a ng-click="changeActiveAnswerGroupIndex(answerGroups.length)" class="oppia-rule-tab oppia-default-rule-tab protractor-test-default-response-tab" ng-class="{'oppia-rule-tab-active': activeAnswerGroupIndex == answerGroups.length}">
              <div class="oppia-response-header-block">
                <div ng-attr-title="<[defaultOutcome | summarizeDefaultOutcome:getCurrentInteractionId():answerGroups.length:false]>" class="oppia-response-header">
                  <[defaultOutcome | summarizeDefaultOutcome:getCurrentInteractionId():answerGroups.length:true]>
                </div>
                <span>→</span>
                <span ng-if="!isOutcomeLooping(defaultOutcome) && !isCreatingNewState(defaultOutcome)" ng-click="navigateToState(defaultOutcome.dest)" class="oppia-nested-link">
                  <[defaultOutcome.dest]>
                </span>
                <span ng-if="!isOutcomeLooping(defaultOutcome) && isCreatingNewState(defaultOutcome)">
                  <em ng-if="defaultOutcome.newStateName">(<[defaultOutcome.newStateName]>)</em>
                  <em ng-if="!defaultOutcome.newStateName">Nowhere yet...</em>
                </span>
                <span ng-if="isOutcomeLooping(defaultOutcome)">
                  <em>(try again)</em>
                </span>
              </div>
            </a>

            <div ng-if="activeAnswerGroupIndex === answerGroups.length">
              <div class="oppia-editor-card-section">
                <div class="oppia-rule-body-container protractor-test-response-body-default">
                  <answer-group-editor rules="null" outcome="defaultOutcome" on-save-answer-group-feedback="saveDefaultOutcomeFeedback(defaultOutcome)" on-save-answer-group-dest="saveDefaultOutcomeDest(defaultOutcome)" is-editable="editabilityService.isEditable()" class="protractor-test-response-body">
                  </answer-group-editor>
                </div>
              </div>
            </div>
          </li>
        </ul>
      </div>
    </div>
  </md-card>

<<<<<<< HEAD
  <md-card style="margin: 20px 0px; padding: 0px;">
=======
{% if SHOW_TRAINABLE_UNRESOLVED_ANSWERS %}
  <md-card style="margin: 20px 0px; padding: 0px;" ng-if="isCurrentInteractionTrainable()">
    <div ng-if="editabilityService.isEditableOutsideTutorialMode() && (getCurrentInteractionId() !== 'Continue')" class="oppia-add-rule-button-container">
      <button type="button" class="btn btn-default btn-lg oppia-add-response-button protractor-test-open-teach-modal" ng-click="openTeachOppiaModal()">
        + Teach Oppia
      </button>
    </div>
  </md-card>
  <md-card style="margin: 20px 0px; padding: 0px;" ng-if="!isCurrentInteractionTrainable()">
{% else %}
  <md-card style="margin: 20px 0px; padding: 0px;">
{% endif %}
>>>>>>> 50cd1914
    <div ng-if="editabilityService.isEditableOutsideTutorialMode() && (getCurrentInteractionId() !== 'Continue')" class="oppia-add-rule-button-container">
      <button type="button" class="btn btn-default btn-lg oppia-add-response-button protractor-test-open-add-response-modal" ng-click="openAddAnswerGroupModal()">
        + Add New Oppia Response
      </button>
    </div>
  </md-card>
</div>

<<<<<<< HEAD
=======
{% if SHOW_TRAINABLE_UNRESOLVED_ANSWERS %}
<script type="text/ng-template" id="modals/teachOppia">
  <div class="modal-header">
    <h3>Enter a Sample Answer</h3>
  </div>

  <div class="modal-body">
    <div class="oppia-rule-details-header">
      <test-interaction-panel state-content="stateContent" input-template="inputTemplate" on-submit-answer="submitAnswer(answer)">
      </test-interaction-panel>

      <div ng-if="trainingDataAnswer" style="padding-top: 10px; border-top: 1px solid #e5e5e5;">
        <form name="testOppiaForm" class="form-inline">
          <training-panel ng-if="classification.answerGroupIndex >= 0" answer="trainingDataAnswer" answer-feedback="trainingDataFeedback" answer-outcome-dest="trainingDataOutcomeDest" classification="classification" on-finish-training="finishTeaching(true)">
          </training-panel>
        </form>
        <div ng-if="classification.answerGroupIndex === -1">
          <div>
            <span><strong>If Oppia encounters the answer:</strong></span>
          </div>

          <div>
            <div angular-html-bind="answerTemplate">
            </div>
          </div>

          <br>

          <div>
            <span><strong>it will reply with:</strong></span>
          </div>

          <div>
            <div angular-html-bind="trainingDataFeedback">
            </div>
          </div>

          <br>

          <div>
            <span><strong>and then direct the learner to: </strong></span>
            <span angular-html-bind="trainingDataOutcomeDest"></span>
          </div>

          <br>

          <div>
            <span><strong>This is due to a specific rule and therefore cannot be trained. If you do not think this is right, you should change the rule directly referring to this answer.</strong></span>
          </div>
        </div>
      </div>
    <div>
  </div>

  <div class="modal-footer">
    <button class="btn btn-default" ng-click="finishTeaching(false)">Exit</button>
  </div>
</script>
{% endif %}

>>>>>>> 50cd1914
<script type="text/ng-template" id="modals/addAnswerGroup">
  <div class="modal-header protractor-test-add-response-modal-header">
    <h3>Add Response</h3>
  </div>

  <div class="modal-body">
    <form name="addAnswerGroupForm.outcomeDetailsForm" class="form-inline protractor-test-add-response-details">
      <div class="oppia-rule-details-header">
        <strong>If the learner's answer...</strong>
      </div>

      <rule-editor rule="tmpRule" is-editable="editabilityService.isEditable()" is-editing-rule-inline="false">
      </rule-editor>

      <br>

      <outcome-feedback-editor outcome="tmpOutcome">
      </outcome-feedback-editor>

      <br>

      <outcome-destination-editor outcome="tmpOutcome">
      </outcome-destination-editor>
    </form>
  </div>

  <div class="modal-footer">
    <button class="btn btn-default protractor-test-close-add-response-modal" ng-click="cancel()">Cancel</button>
    <button class="btn btn-success protractor-test-add-new-response" ng-click="saveResponse(false)" ng-disabled="addAnswerGroupForm.outcomeDetailsForm.$invalid || isSelfLoopWithNoFeedback(tmpOutcome)">Save Response</button>
    <button class="btn btn-success protractor-test-add-new-response" ng-click="saveResponse(true)" ng-disabled="addAnswerGroupForm.outcomeDetailsForm.$invalid || isSelfLoopWithNoFeedback(tmpOutcome)">Save and Add Another</button>
  </div>
</script>

<script type="text/ng-template" id="modals/deleteAnswerGroup">
  <div class="modal-header">
    <h3>Delete Response</h3>
  </div>

  <div class="modal-body">
    <p>
      Are you sure you want to delete this response?
    </p>
  </div>

  <div class="modal-footer">
    <button class="btn btn-default" ng-click="cancel()">Cancel</button>
    <button class="btn btn-danger protractor-test-confirm-delete-response"
            ng-click="reallyDelete()">
      Delete Response
    </button>
  </div>
</script><|MERGE_RESOLUTION|>--- conflicted
+++ resolved
@@ -87,9 +87,6 @@
     </div>
   </md-card>
 
-<<<<<<< HEAD
-  <md-card style="margin: 20px 0px; padding: 0px;">
-=======
 {% if SHOW_TRAINABLE_UNRESOLVED_ANSWERS %}
   <md-card style="margin: 20px 0px; padding: 0px;" ng-if="isCurrentInteractionTrainable()">
     <div ng-if="editabilityService.isEditableOutsideTutorialMode() && (getCurrentInteractionId() !== 'Continue')" class="oppia-add-rule-button-container">
@@ -102,7 +99,6 @@
 {% else %}
   <md-card style="margin: 20px 0px; padding: 0px;">
 {% endif %}
->>>>>>> 50cd1914
     <div ng-if="editabilityService.isEditableOutsideTutorialMode() && (getCurrentInteractionId() !== 'Continue')" class="oppia-add-rule-button-container">
       <button type="button" class="btn btn-default btn-lg oppia-add-response-button protractor-test-open-add-response-modal" ng-click="openAddAnswerGroupModal()">
         + Add New Oppia Response
@@ -111,69 +107,66 @@
   </md-card>
 </div>
 
-<<<<<<< HEAD
-=======
 {% if SHOW_TRAINABLE_UNRESOLVED_ANSWERS %}
-<script type="text/ng-template" id="modals/teachOppia">
-  <div class="modal-header">
-    <h3>Enter a Sample Answer</h3>
-  </div>
-
-  <div class="modal-body">
-    <div class="oppia-rule-details-header">
-      <test-interaction-panel state-content="stateContent" input-template="inputTemplate" on-submit-answer="submitAnswer(answer)">
-      </test-interaction-panel>
-
-      <div ng-if="trainingDataAnswer" style="padding-top: 10px; border-top: 1px solid #e5e5e5;">
-        <form name="testOppiaForm" class="form-inline">
-          <training-panel ng-if="classification.answerGroupIndex >= 0" answer="trainingDataAnswer" answer-feedback="trainingDataFeedback" answer-outcome-dest="trainingDataOutcomeDest" classification="classification" on-finish-training="finishTeaching(true)">
-          </training-panel>
-        </form>
-        <div ng-if="classification.answerGroupIndex === -1">
-          <div>
-            <span><strong>If Oppia encounters the answer:</strong></span>
-          </div>
-
-          <div>
-            <div angular-html-bind="answerTemplate">
-            </div>
-          </div>
-
-          <br>
-
-          <div>
-            <span><strong>it will reply with:</strong></span>
-          </div>
-
-          <div>
-            <div angular-html-bind="trainingDataFeedback">
-            </div>
-          </div>
-
-          <br>
-
-          <div>
-            <span><strong>and then direct the learner to: </strong></span>
-            <span angular-html-bind="trainingDataOutcomeDest"></span>
-          </div>
-
-          <br>
-
-          <div>
-            <span><strong>This is due to a specific rule and therefore cannot be trained. If you do not think this is right, you should change the rule directly referring to this answer.</strong></span>
+  <script type="text/ng-template" id="modals/teachOppia">
+    <div class="modal-header">
+      <h3>Enter a Sample Answer</h3>
+    </div>
+
+    <div class="modal-body">
+      <div class="oppia-rule-details-header">
+        <test-interaction-panel state-content="stateContent" input-template="inputTemplate" on-submit-answer="submitAnswer(answer)">
+        </test-interaction-panel>
+
+        <div ng-if="trainingDataAnswer" style="padding-top: 10px; border-top: 1px solid #e5e5e5;">
+          <form name="testOppiaForm" class="form-inline">
+            <training-panel ng-if="classification.answerGroupIndex >= 0" answer="trainingDataAnswer" answer-feedback="trainingDataFeedback" answer-outcome-dest="trainingDataOutcomeDest" classification="classification" on-finish-training="finishTeaching(true)">
+            </training-panel>
+          </form>
+          <div ng-if="classification.answerGroupIndex === -1">
+            <div>
+              <span><strong>If Oppia encounters the answer:</strong></span>
+            </div>
+
+            <div>
+              <div angular-html-bind="answerTemplate">
+              </div>
+            </div>
+
+            <br>
+
+            <div>
+              <span><strong>it will reply with:</strong></span>
+            </div>
+
+            <div>
+              <div angular-html-bind="trainingDataFeedback">
+              </div>
+            </div>
+
+            <br>
+
+            <div>
+              <span><strong>and then direct the learner to: </strong></span>
+              <span angular-html-bind="trainingDataOutcomeDest"></span>
+            </div>
+
+            <br>
+
+            <div>
+              <span><strong>This is due to a specific rule and therefore cannot be trained. If you do not think this is right, you should change the rule directly referring to this answer.</strong></span>
+            </div>
           </div>
         </div>
-      </div>
-    <div>
-  </div>
-
-  <div class="modal-footer">
-    <button class="btn btn-default" ng-click="finishTeaching(false)">Exit</button>
-  </div>
-</script>
+      <div>
+    </div>
+
+    <div class="modal-footer">
+      <button class="btn btn-default" ng-click="finishTeaching(false)">Exit</button>
+    </div>
+  </script>
 {% endif %}
 
->>>>>>> 50cd1914
 <script type="text/ng-template" id="modals/addAnswerGroup">
   <div class="modal-header protractor-test-add-response-modal-header">
     <h3>Add Response</h3>

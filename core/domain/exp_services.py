--- conflicted
+++ resolved
@@ -529,16 +529,10 @@
             elif (change.cmd ==
                     exp_domain.CMD_MIGRATE_STATES_SCHEMA_TO_LATEST_VERSION):
                 # Loading the exploration model from the datastore into an
-<<<<<<< HEAD
                 # Exploration domain object automatically converts it to use
                 # the latest states schema version. As a result, simply
                 # resaving the exploration is sufficient to apply the states
                 # schema update.
-=======
-                # Exploration domain object automatically converts it to use the
-                # latest states schema version. As a result, simply resaving the
-                # exploration is sufficient to apply the states schema update.
->>>>>>> 120017d2
                 continue
         return exploration
 

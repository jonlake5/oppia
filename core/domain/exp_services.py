# coding: utf-8
#
# Copyright 2014 The Oppia Authors. All Rights Reserved.
#
# Licensed under the Apache License, Version 2.0 (the "License");
# you may not use this file except in compliance with the License.
# You may obtain a copy of the License at
#
#      http://www.apache.org/licenses/LICENSE-2.0
#
# Unless required by applicable law or agreed to in writing, software
# distributed under the License is distributed on an "AS-IS" BASIS,
# WITHOUT WARRANTIES OR CONDITIONS OF ANY KIND, either express or implied.
# See the License for the specific language governing permissions and
# limitations under the License.

"""Commands that can be used to operate on explorations.

All functions here should be agnostic of how ExplorationModel objects are
stored in the database. In particular, the various query methods should
delegate to the Exploration model class. This will enable the exploration
storage model to be changed without affecting this module and others above it.
"""

__author__ = 'Sean Lip'

import copy
import datetime
import logging
import os
import StringIO
import zipfile

from core.domain import event_services
from core.domain import exp_domain
from core.domain import fs_domain
from core.domain import rights_manager
from core.platform import models
import feconf
memcache_services = models.Registry.import_memcache_services()
search_services = models.Registry.import_search_services()
taskqueue_services = models.Registry.import_taskqueue_services()
(exp_models,) = models.Registry.import_models([models.NAMES.exploration])
import utils

# This takes additional 'title' and 'category' parameters.
CMD_CREATE_NEW = 'create_new'

# Name for the exploration search index.
SEARCH_INDEX_EXPLORATIONS = 'explorations'


def _migrate_states_schema(versioned_exploration_states):
    """Holds the responsibility of performing a step-by-step, sequential update
    of an exploration states structure based on the schema version of the input
    exploration dictionary. This is very similar to the YAML conversion process
    found in exp_domain.py and, in fact, many of the conversion functions for
    states are also used in the YAML conversion pipeline. If the current
    exploration states schema version changes
    (feconf.CURRENT_EXPLORATION_STATES_SCHEMA_VERSION), a new conversion
    function must be added and some code appended to this function to account
    for that new version.

    Args:
        versioned_exploration_states: A dict with two keys:
          - states_schema_version: the states schema version for the
            exploration.
          - states: the dict of states comprising the exploration. The keys in
            this dict are state names.
    """
    exploration_states_schema_version = versioned_exploration_states[
        'states_schema_version']
    if (exploration_states_schema_version is None
            or exploration_states_schema_version < 1):
        exploration_states_schema_version = 0

    if not (0 <= exploration_states_schema_version
            <= feconf.CURRENT_EXPLORATION_STATES_SCHEMA_VERSION):
        raise Exception(
            'Sorry, we can only process v1-v%d and unversioned exploration '
            'state schemas at present.' %
            feconf.CURRENT_EXPLORATION_STATES_SCHEMA_VERSION)

    # Check for conversion to v1.
    if exploration_states_schema_version == 0:
        exp_domain.Exploration.update_states_v0_to_v1_from_model(
            versioned_exploration_states)
        exploration_states_schema_version = 1

    # Check for conversion to v2.
    if exploration_states_schema_version == 1:
        exp_domain.Exploration.update_states_v1_to_v2_from_model(
            versioned_exploration_states)
        exploration_states_schema_version = 2

    # Check for conversion to v3.
    if exploration_states_schema_version == 2:
        exp_domain.Exploration.update_states_v2_to_v3_from_model(
            versioned_exploration_states)
        exploration_states_schema_version = 3

    # Check for conversion to v4.
    if exploration_states_schema_version == 3:
        exp_domain.Exploration.update_states_v3_to_v4_from_model(
            versioned_exploration_states)
        exploration_states_schema_version = 4

    # Check for conversion to v5.
    if exploration_states_schema_version == 4:
        exp_domain.Exploration.update_states_v4_to_v5_from_model(
            versioned_exploration_states)
        exploration_states_schema_version = 5

    # Check for conversion to v6.
    if exploration_states_schema_version == 5:
        exp_domain.Exploration.update_states_v5_to_v6_from_model(
            versioned_exploration_states)
        exploration_states_schema_version = 6


# Repository GET methods.
def _get_exploration_memcache_key(exploration_id, version=None):
    """Returns a memcache key for an exploration."""
    if version:
        return 'exploration-version:%s:%s' % (exploration_id, version)
    else:
        return 'exploration:%s' % exploration_id


def get_exploration_from_model(exploration_model, run_conversion=True):
    """Returns an Exploration domain object given an exploration model loaded
    from the datastore.

    If run_conversion is True, then the exploration's states schema version
    will be checked against the current states schema version. If they do not
    match, the exploration will be automatically updated to the latest states
    schema version.

    IMPORTANT NOTE TO DEVELOPERS: In general, run_conversion should never be
    False. This option is only used for testing that the states schema version
    migration works correctly, and it should never be changed otherwise.
    """

    # Ensure the original exploration model does not get altered.
    versioned_exploration_states = {
        'states_schema_version': exploration_model.states_schema_version,
        'states': copy.deepcopy(exploration_model.states)
    }

    # If the exploration uses the latest states schema version, no conversion
    # is necessary.
    if (run_conversion and exploration_model.states_schema_version !=
            feconf.CURRENT_EXPLORATION_STATES_SCHEMA_VERSION):
        _migrate_states_schema(versioned_exploration_states)

    return exp_domain.Exploration(
        exploration_model.id, exploration_model.title,
        exploration_model.category, exploration_model.objective,
        exploration_model.language_code, exploration_model.tags,
        exploration_model.blurb, exploration_model.author_notes,
        exploration_model.default_skin, exploration_model.skin_customizations,
        versioned_exploration_states['states_schema_version'],
        exploration_model.init_state_name,
        versioned_exploration_states['states'],
        exploration_model.param_specs, exploration_model.param_changes,
        exploration_model.version, created_on=exploration_model.created_on,
        last_updated=exploration_model.last_updated)


def get_exploration_summary_from_model(exp_summary_model):
    return exp_domain.ExplorationSummary(
        exp_summary_model.id, exp_summary_model.title,
        exp_summary_model.category, exp_summary_model.objective,
        exp_summary_model.language_code, exp_summary_model.tags,
        exp_summary_model.ratings, exp_summary_model.status,
        exp_summary_model.community_owned, exp_summary_model.owner_ids,
        exp_summary_model.editor_ids, exp_summary_model.viewer_ids,
        exp_summary_model.version,
        exp_summary_model.exploration_model_created_on,
        exp_summary_model.exploration_model_last_updated
    )


def get_exploration_by_id(exploration_id, strict=True, version=None):
    """Returns a domain object representing an exploration."""
    exploration_memcache_key = _get_exploration_memcache_key(
        exploration_id, version=version)
    memcached_exploration = memcache_services.get_multi(
        [exploration_memcache_key]).get(exploration_memcache_key)

    if memcached_exploration is not None:
        return memcached_exploration
    else:
        exploration_model = exp_models.ExplorationModel.get(
            exploration_id, strict=strict, version=version)
        if exploration_model:
            exploration = get_exploration_from_model(exploration_model)
            memcache_services.set_multi({
                exploration_memcache_key: exploration})
            return exploration
        else:
            return None


def get_exploration_summary_by_id(exploration_id):
    """Returns a domain object representing an exploration summary."""
    # TODO(msl): Maybe use memcache similarly to get_exploration_by_id.
    exp_summary_model = exp_models.ExpSummaryModel.get(
        exploration_id)
    if exp_summary_model:
        exp_summary = get_exploration_summary_from_model(exp_summary_model)
        return exp_summary
    else:
        return None


def get_multiple_explorations_by_id(exp_ids, strict=True):
    """Returns a dict of domain objects representing explorations with the
    given ids as keys. If an exp_id is not present it is not included in the
    return dict.
    """
    exp_ids = set(exp_ids)
    result = {}
    uncached = []
    memcache_keys = [_get_exploration_memcache_key(i) for i in exp_ids]
    cache_result = memcache_services.get_multi(memcache_keys)

    for exp_obj in cache_result.itervalues():
        result[exp_obj.id] = exp_obj

    for _id in exp_ids:
        if _id not in result:
            uncached.append(_id)

    db_exp_models = exp_models.ExplorationModel.get_multi(uncached)
    db_results_dict = {}
    not_found = []
    for i, eid in enumerate(uncached):
        model = db_exp_models[i]
        if model:
            exploration = get_exploration_from_model(model)
            db_results_dict[eid] = exploration
        else:
            logging.info('Tried to fetch exploration with id %s, but no such '
                         'exploration exists in the datastore' % eid)
            not_found.append(eid)

    if strict and not_found:
        raise ValueError(
            'Couldn\'t find explorations with the following ids:\n%s'
            % '\n'.join(not_found))

    cache_update = {
        eid: db_results_dict[eid] for eid in db_results_dict.iterkeys()
        if db_results_dict[eid] is not None
    }

    if cache_update:
        memcache_services.set_multi(cache_update)

    result.update(db_results_dict)
    return result


def get_new_exploration_id():
    """Returns a new exploration id."""
    return exp_models.ExplorationModel.get_new_id('')


def is_exp_summary_editable(exp_summary, user_id=None):
    """Checks if a given user may edit an exploration by checking
    the given domain object.
    """
    return user_id is not None and (
        user_id in exp_summary.editor_ids
        or user_id in exp_summary.owner_ids
        or exp_summary.community_owned)


# Query methods.
def get_exploration_titles_and_categories(exp_ids):
    """Returns exploration titles and categories for the given ids.

    The result is a dict with exploration ids as keys. The corresponding values
    are dicts with the keys 'title' and 'category'.

    Any invalid exp_ids will not be included in the return dict. No error will
    be raised.
    """
    explorations = [
        (get_exploration_from_model(e) if e else None)
        for e in exp_models.ExplorationModel.get_multi(exp_ids)]

    result = {}
    for ind, exploration in enumerate(explorations):
        if exploration is None:
            logging.error(
                'Could not find exploration corresponding to id')
        else:
            result[exploration.id] = {
                'title': exploration.title,
                'category': exploration.category,
            }
    return result


def _get_exploration_summary_dicts_from_models(exp_summary_models):
    """Given an iterable of ExpSummaryModel instances, create a dict containing
    corresponding exploration summary domain objects, keyed by id.
    """
    exploration_summaries = [
        get_exploration_summary_from_model(exp_summary_model)
        for exp_summary_model in exp_summary_models]
    result = {}
    for exp_summary in exploration_summaries:
        result[exp_summary.id] = exp_summary
    return result


def get_exploration_summaries_matching_ids(exp_ids):
    """Given a list of exploration ids, return a list with the corresponding
    summary domain objects (or None if the corresponding summary does not
    exist).
    """
    return [
        (get_exploration_summary_from_model(model) if model else None)
        for model in exp_models.ExpSummaryModel.get_multi(exp_ids)]


def get_exploration_summaries_matching_query(query_string, cursor=None):
    """Returns a list with all exploration summary domain objects matching the
    given search query string, as well as a search cursor for future fetches.

    This method returns exactly feconf.GALLERY_PAGE_SIZE results if there are
    at least that many, otherwise it returns all remaining results. (If this
    behaviour does not occur, an error will be logged.) The method also returns
    a search cursor.
    """
    MAX_ITERATIONS = 10
    summary_models = []
    search_cursor = cursor

    for i in range(MAX_ITERATIONS):
        remaining_to_fetch = feconf.GALLERY_PAGE_SIZE - len(summary_models)

        exp_ids, search_cursor = search_explorations(
            query_string, remaining_to_fetch, cursor=search_cursor)

        invalid_exp_ids = []
        for ind, model in enumerate(
                exp_models.ExpSummaryModel.get_multi(exp_ids)):
            if model is not None:
                summary_models.append(model)
            else:
                invalid_exp_ids.append(exp_ids[ind])

        if len(summary_models) == feconf.GALLERY_PAGE_SIZE or (
                search_cursor is None):
            break
        else:
            logging.error(
                'Search index contains stale exploration ids: %s' %
                ', '.join(invalid_exp_ids))

    if (len(summary_models) < feconf.GALLERY_PAGE_SIZE
            and search_cursor is not None):
        logging.error(
            'Could not fulfill search request for query string %s; at least '
            '%s retries were needed.' % (query_string, MAX_ITERATIONS))

    return ([
        get_exploration_summary_from_model(summary_model)
        for summary_model in summary_models
    ], search_cursor)


def get_non_private_exploration_summaries():
    """Returns a dict with all non-private exploration summary domain objects,
    keyed by their id.
    """
    return _get_exploration_summary_dicts_from_models(
        exp_models.ExpSummaryModel.get_non_private())


def get_all_exploration_summaries():
    """Returns a dict with all exploration summary domain objects,
    keyed by their id.
    """
    return _get_exploration_summary_dicts_from_models(
        exp_models.ExpSummaryModel.get_all())


# Methods for exporting states and explorations to other formats.
def export_to_zip_file(exploration_id, version=None):
    """Returns a ZIP archive of the exploration."""
    exploration = get_exploration_by_id(exploration_id, version=version)
    yaml_repr = exploration.to_yaml()

    o = StringIO.StringIO()
    with zipfile.ZipFile(o, mode='w', compression=zipfile.ZIP_DEFLATED) as zf:
        zf.writestr('%s.yaml' % exploration.title, yaml_repr)

        fs = fs_domain.AbstractFileSystem(
            fs_domain.ExplorationFileSystem(exploration_id))
        dir_list = fs.listdir('')
        for filepath in dir_list:
            # Currently, the version number of all files is 1, since they are
            # not modifiable post-upload.
            # TODO(sll): When allowing editing of files, implement versioning
            # for them.
            file_contents = fs.get(filepath, version=1)

            str_filepath = 'assets/%s' % filepath
            assert isinstance(str_filepath, str)
            unicode_filepath = str_filepath.decode('utf-8')
            zf.writestr(unicode_filepath, file_contents)

    return o.getvalue()


def export_states_to_yaml(exploration_id, version=None, width=80):
    """Returns a python dictionary of the exploration, whose keys are state
    names and values are yaml strings representing the state contents with
    lines wrapped at 'width' characters."""
    exploration = get_exploration_by_id(exploration_id, version=version)
    exploration_dict = {}
    for state in exploration.states:
        exploration_dict[state] = utils.yaml_from_dict(
            exploration.states[state].to_dict(), width=width)
    return exploration_dict


# Repository SAVE and DELETE methods.
def apply_change_list(exploration_id, change_list):
    """Applies a changelist to a pristine exploration and returns the result.

    Each entry in change_list is a dict that represents an ExplorationChange
    object.

    Returns:
      the resulting exploration domain object.
    """
    exploration = get_exploration_by_id(exploration_id)
    try:
        changes = [exp_domain.ExplorationChange(change_dict)
                   for change_dict in change_list]

        for change in changes:
            if change.cmd == exp_domain.CMD_ADD_STATE:
                exploration.add_states([change.state_name])
            elif change.cmd == exp_domain.CMD_RENAME_STATE:
                exploration.rename_state(
                    change.old_state_name, change.new_state_name)
            elif change.cmd == exp_domain.CMD_DELETE_STATE:
                exploration.delete_state(change.state_name)
            elif change.cmd == exp_domain.CMD_EDIT_STATE_PROPERTY:
                state = exploration.states[change.state_name]
                if (change.property_name ==
                        exp_domain.STATE_PROPERTY_PARAM_CHANGES):
                    state.update_param_changes(change.new_value)
                elif change.property_name == exp_domain.STATE_PROPERTY_CONTENT:
                    state.update_content(change.new_value)
                elif (change.property_name ==
                        exp_domain.STATE_PROPERTY_INTERACTION_ID):
                    state.update_interaction_id(change.new_value)
                elif (change.property_name ==
                        exp_domain.STATE_PROPERTY_INTERACTION_CUST_ARGS):
                    state.update_interaction_customization_args(
                        change.new_value)
                elif (change.property_name ==
                        exp_domain.STATE_PROPERTY_INTERACTION_HANDLERS):
                    raise utils.InvalidInputException(
                        'Editing interaction handlers is no longer supported')
                elif (change.property_name ==
                        exp_domain.STATE_PROPERTY_INTERACTION_ANSWER_GROUPS):
                    state.update_interaction_answer_groups(change.new_value)
                elif (change.property_name ==
                        exp_domain.STATE_PROPERTY_INTERACTION_DEFAULT_OUTCOME):
                    state.update_interaction_default_outcome(change.new_value)
                elif (change.property_name ==
                        exp_domain.STATE_PROPERTY_INTERACTION_UNCLASSIFIED_ANSWERS):
                    state.update_interaction_confirmed_unclassified_answers(
                        change.new_value)
            elif change.cmd == exp_domain.CMD_EDIT_EXPLORATION_PROPERTY:
                if change.property_name == 'title':
                    exploration.update_title(change.new_value)
                elif change.property_name == 'category':
                    exploration.update_category(change.new_value)
                elif change.property_name == 'objective':
                    exploration.update_objective(change.new_value)
                elif change.property_name == 'language_code':
                    exploration.update_language_code(change.new_value)
                elif change.property_name == 'tags':
                    exploration.update_tags(change.new_value)
                elif change.property_name == 'blurb':
                    exploration.update_blurb(change.new_value)
                elif change.property_name == 'author_notes':
                    exploration.update_author_notes(change.new_value)
                elif change.property_name == 'param_specs':
                    exploration.update_param_specs(change.new_value)
                elif change.property_name == 'param_changes':
                    exploration.update_param_changes(change.new_value)
                elif change.property_name == 'default_skin_id':
                    exploration.update_default_skin_id(change.new_value)
                elif change.property_name == 'init_state_name':
                    exploration.update_init_state_name(change.new_value)
            elif (change.cmd ==
                    exp_domain.CMD_MIGRATE_STATES_SCHEMA_TO_LATEST_VERSION):
                # Loading the exploration model from the datastore into an
                # Exploration domain object automatically converts it to use
                # the latest states schema version. As a result, simply
                # resaving the exploration is sufficient to apply the states
                # schema update.
                continue
        return exploration

    except Exception as e:
        logging.error(
            '%s %s %s %s' % (
                e.__class__.__name__, e, exploration_id, change_list)
        )
        raise


def get_summary_of_change_list(base_exploration, change_list):
    """Applies a changelist to a pristine exploration and returns a summary.

    Each entry in change_list is a dict that represents an ExplorationChange
    object.

    Returns:
      a dict with five keys:
        exploration_property_changes: a dict, where each key is a property_name
          of the exploration, and the corresponding values are dicts with keys
          old_value and new_value.
        state_property_changes: a dict, where each key is a state name, and the
          corresponding values are dicts; the keys of these dicts represent
          properties of the state, and the corresponding values are dicts with
          keys old_value and new_value. If a state name is changed, this is
          listed as a property name change under the old state name in the
          outer dict.
        changed_states: a list of state names. This indicates that the state
          has changed but we do not know what the changes are. This can happen
          for complicated operations like removing a state and later adding a
          new state with the same name as the removed state.
        added_states: a list of added state names.
        deleted_states: a list of deleted state names.
    """
    # TODO(sll): This really needs tests, especially the diff logic. Probably
    # worth comparing with the actual changed exploration.

    # Ensure that the original exploration does not get altered.
    exploration = copy.deepcopy(base_exploration)

    changes = [
        exp_domain.ExplorationChange(change_dict)
        for change_dict in change_list]

    exploration_property_changes = {}
    state_property_changes = {}
    changed_states = []
    added_states = []
    deleted_states = []

    original_state_names = {
        state_name: state_name for state_name in exploration.states.keys()
    }

    for change in changes:
        if change.cmd == exp_domain.CMD_ADD_STATE:
            if change.state_name in changed_states:
                continue
            elif change.state_name in deleted_states:
                changed_states.append(change.state_name)
                del state_property_changes[change.state_name]
                deleted_states.remove(change.state_name)
            else:
                added_states.append(change.state_name)
                original_state_names[change.state_name] = change.state_name
        elif change.cmd == exp_domain.CMD_RENAME_STATE:
            orig_state_name = original_state_names[change.old_state_name]
            original_state_names[change.new_state_name] = orig_state_name

            if orig_state_name in changed_states:
                continue

            if orig_state_name not in state_property_changes:
                state_property_changes[orig_state_name] = {}
            if 'name' not in state_property_changes[orig_state_name]:
                state_property_changes[orig_state_name]['name'] = {
                    'old_value': change.old_state_name
                }
            state_property_changes[orig_state_name]['name']['new_value'] = (
                change.new_state_name)
        elif change.cmd == exp_domain.CMD_DELETE_STATE:
            orig_state_name = original_state_names[change.state_name]
            if orig_state_name in changed_states:
                continue
            elif orig_state_name in added_states:
                added_states.remove(orig_state_name)
            else:
                deleted_states.append(orig_state_name)
        elif change.cmd == exp_domain.CMD_EDIT_STATE_PROPERTY:
            orig_state_name = original_state_names[change.state_name]
            if orig_state_name in changed_states:
                continue

            property_name = change.property_name

            if orig_state_name not in state_property_changes:
                state_property_changes[orig_state_name] = {}
            if property_name not in state_property_changes[orig_state_name]:
                state_property_changes[orig_state_name][property_name] = {
                    'old_value': change.old_value
                }
            state_property_changes[orig_state_name][property_name][
                'new_value'] = change.new_value
        elif change.cmd == exp_domain.CMD_EDIT_EXPLORATION_PROPERTY:
            property_name = change.property_name

            if property_name not in exploration_property_changes:
                exploration_property_changes[property_name] = {
                    'old_value': change.old_value
                }
            exploration_property_changes[property_name]['new_value'] = (
                change.new_value)
        elif (change.cmd ==
                exp_domain.CMD_MIGRATE_STATES_SCHEMA_TO_LATEST_VERSION):
            continue

    unchanged_exploration_properties = []
    for property_name in exploration_property_changes:
        if (exploration_property_changes[property_name]['old_value'] ==
                exploration_property_changes[property_name]['new_value']):
            unchanged_exploration_properties.append(property_name)
    for property_name in unchanged_exploration_properties:
        del exploration_property_changes[property_name]

    unchanged_state_names = []
    for state_name in state_property_changes:
        unchanged_state_properties = []
        changes = state_property_changes[state_name]
        for property_name in changes:
            if (changes[property_name]['old_value'] ==
                    changes[property_name]['new_value']):
                unchanged_state_properties.append(property_name)
        for property_name in unchanged_state_properties:
            del changes[property_name]

        if len(changes) == 0:
            unchanged_state_names.append(state_name)
    for state_name in unchanged_state_names:
        del state_property_changes[state_name]

    return {
        'exploration_property_changes': exploration_property_changes,
        'state_property_changes': state_property_changes,
        'changed_states': changed_states,
        'added_states': added_states,
        'deleted_states': deleted_states,
    }


def _save_exploration(committer_id, exploration, commit_message, change_list):
    """Validates an exploration and commits it to persistent storage.

    If successful, increments the version number of the incoming exploration
    domain object by 1.
    """
    if change_list is None:
        change_list = []
    exploration_rights = rights_manager.get_exploration_rights(exploration.id)
    if exploration_rights.status != rights_manager.ACTIVITY_STATUS_PRIVATE:
        exploration.validate(strict=True)
    else:
        exploration.validate()

    exploration_model = exp_models.ExplorationModel.get(
        exploration.id, strict=False)
    if exploration_model is None:
        exploration_model = exp_models.ExplorationModel(id=exploration.id)
    else:
        if exploration.version > exploration_model.version:
            raise Exception(
                'Unexpected error: trying to update version %s of exploration '
                'from version %s. Please reload the page and try again.'
                % (exploration_model.version, exploration.version))
        elif exploration.version < exploration_model.version:
            raise Exception(
                'Trying to update version %s of exploration from version %s, '
                'which is too old. Please reload the page and try again.'
                % (exploration_model.version, exploration.version))

    exploration_model.category = exploration.category
    exploration_model.title = exploration.title
    exploration_model.objective = exploration.objective
    exploration_model.language_code = exploration.language_code
    exploration_model.tags = exploration.tags
    exploration_model.blurb = exploration.blurb
    exploration_model.author_notes = exploration.author_notes
    exploration_model.default_skin = exploration.default_skin
    exploration_model.skin_customizations = (
        exploration.skin_instance.to_dict()['skin_customizations'])

    exploration_model.states_schema_version = exploration.states_schema_version
    exploration_model.init_state_name = exploration.init_state_name
    exploration_model.states = {
        state_name: state.to_dict()
        for (state_name, state) in exploration.states.iteritems()}
    exploration_model.param_specs = exploration.param_specs_dict
    exploration_model.param_changes = exploration.param_change_dicts

    exploration_model.commit(committer_id, commit_message, change_list)
    memcache_services.delete(_get_exploration_memcache_key(exploration.id))
    event_services.ExplorationContentChangeEventHandler.record(exploration.id)
    index_explorations_given_ids([exploration.id])

    exploration.version += 1


def _create_exploration(
        committer_id, exploration, commit_message, commit_cmds):
    """Ensures that rights for a new exploration are saved first.

    This is because _save_exploration() depends on the rights object being
    present to tell it whether to do strict validation or not.
    """
    # This line is needed because otherwise a rights object will be created,
    # but the creation of an exploration object will fail.
    exploration.validate()
    rights_manager.create_new_exploration_rights(exploration.id, committer_id)
    model = exp_models.ExplorationModel(
        id=exploration.id,
        category=exploration.category,
        title=exploration.title,
        objective=exploration.objective,
        language_code=exploration.language_code,
        tags=exploration.tags,
        blurb=exploration.blurb,
        author_notes=exploration.author_notes,
        default_skin=exploration.default_skin,
        skin_customizations=exploration.skin_instance.to_dict(
            )['skin_customizations'],
        states_schema_version=exploration.states_schema_version,
        init_state_name=exploration.init_state_name,
        states={
            state_name: state.to_dict()
            for (state_name, state) in exploration.states.iteritems()},
        param_specs=exploration.param_specs_dict,
        param_changes=exploration.param_change_dicts,
    )
    model.commit(committer_id, commit_message, commit_cmds)
    event_services.ExplorationContentChangeEventHandler.record(exploration.id)
    exploration.version += 1
    create_exploration_summary(exploration.id)


def save_new_exploration(committer_id, exploration):
    commit_message = (
        'New exploration created with title \'%s\'.' % exploration.title)
    _create_exploration(committer_id, exploration, commit_message, [{
        'cmd': CMD_CREATE_NEW,
        'title': exploration.title,
        'category': exploration.category,
    }])


def delete_exploration(committer_id, exploration_id, force_deletion=False):
    """Deletes the exploration with the given exploration_id.

    IMPORTANT: Callers of this function should ensure that committer_id has
    permissions to delete this exploration, prior to calling this function.

    If force_deletion is True the exploration and its history are fully deleted
    and are unrecoverable. Otherwise, the exploration and all its history are
    marked as deleted, but the corresponding models are still retained in the
    datastore. This last option is the preferred one.
    """
    # TODO(sll): Delete the files too?

    exploration_rights_model = exp_models.ExplorationRightsModel.get(
        exploration_id)
    exploration_rights_model.delete(
        committer_id, '', force_deletion=force_deletion)

    exploration_model = exp_models.ExplorationModel.get(exploration_id)
    exploration_model.delete(
        committer_id, feconf.COMMIT_MESSAGE_EXPLORATION_DELETED,
        force_deletion=force_deletion)

    # This must come after the exploration is retrieved. Otherwise the memcache
    # key will be reinstated.
    exploration_memcache_key = _get_exploration_memcache_key(exploration_id)
    memcache_services.delete(exploration_memcache_key)

    #delete the exploration from search.
    delete_documents_from_search_index([exploration_id])

    # delete summary of exploration
    delete_exploration_summary(exploration_id, force_deletion=force_deletion)


<<<<<<< HEAD
=======
# Operations on exploration snapshots.
>>>>>>> 2cf7d429
def get_exploration_snapshots_metadata(exploration_id):
    """Returns the snapshots for this exploration, as dicts.

    Args:
        exploration_id: str. The id of the exploration in question.

    Returns:
        list of dicts, each representing a recent snapshot. Each dict has the
        following keys: committer_id, commit_message, commit_cmds, commit_type,
        created_on_ms, version_number. The version numbers are consecutive and
        in ascending order. There are exploration.version_number items in the
        returned list.
    """
    exploration = get_exploration_by_id(exploration_id)
    current_version = exploration.version
    version_nums = range(1, current_version + 1)

    return exp_models.ExplorationModel.get_snapshots_metadata(
        exploration_id, version_nums)


def update_exploration(
        committer_id, exploration_id, change_list, commit_message):
    """Update an exploration. Commits changes.

    Args:
    - committer_id: str. The id of the user who is performing the update
        action.
    - exploration_id: str. The exploration id.
    - change_list: list of dicts, each representing a _Change object. These
        changes are applied in sequence to produce the resulting exploration.
    - commit_message: str or None. A description of changes made to the state.
        For published explorations, this must be present; for unpublished
        explorations, it should be equal to None.
    """
    is_public = rights_manager.is_exploration_public(exploration_id)

    if is_public and not commit_message:
        raise ValueError(
            'Exploration is public so expected a commit message but '
            'received none.')

    exploration = apply_change_list(exploration_id, change_list)
    _save_exploration(committer_id, exploration, commit_message, change_list)

    # update summary of changed exploration
    update_exploration_summary(exploration.id)


def create_exploration_summary(exploration_id):
    """Create summary of an exploration and store in datastore."""
    exploration = get_exploration_by_id(exploration_id)
    exp_summary = get_summary_of_exploration(exploration)
    save_exploration_summary(exp_summary)


def update_exploration_summary(exploration_id):
    """Update the summary of an exploration."""
    exploration = get_exploration_by_id(exploration_id)
    exp_summary = get_summary_of_exploration(exploration)
    save_exploration_summary(exp_summary)


def get_summary_of_exploration(exploration):
    """Create an ExplorationSummary domain object for a given Exploration
    domain object and return it.
    """
    exp_rights = exp_models.ExplorationRightsModel.get_by_id(exploration.id)
    exp_summary_model = exp_models.ExpSummaryModel.get_by_id(exploration.id)
    if exp_summary_model:
        old_exp_summary = get_exploration_summary_from_model(exp_summary_model)
        ratings = old_exp_summary.ratings or feconf.get_empty_ratings()
    else:
        ratings = feconf.get_empty_ratings()

    exploration_model_last_updated = exploration.last_updated
    exploration_model_created_on = exploration.created_on

    exp_summary = exp_domain.ExplorationSummary(
        exploration.id, exploration.title, exploration.category,
        exploration.objective, exploration.language_code,
        exploration.tags, ratings, exp_rights.status,
        exp_rights.community_owned, exp_rights.owner_ids,
        exp_rights.editor_ids, exp_rights.viewer_ids, exploration.version,
        exploration_model_created_on, exploration_model_last_updated
    )

    return exp_summary


def save_exploration_summary(exp_summary):
    """Save an exploration summary domain object as an ExpSummaryModel entity
    in the datastore.
    """
    exp_summary_model = exp_models.ExpSummaryModel(
        id=exp_summary.id,
        title=exp_summary.title,
        category=exp_summary.category,
        objective=exp_summary.objective,
        language_code=exp_summary.language_code,
        tags=exp_summary.tags,
        ratings = exp_summary.ratings,
        status=exp_summary.status,
        community_owned=exp_summary.community_owned,
        owner_ids=exp_summary.owner_ids,
        editor_ids=exp_summary.editor_ids,
        viewer_ids=exp_summary.viewer_ids,
        version=exp_summary.version,
        exploration_model_last_updated=(
            exp_summary.exploration_model_last_updated),
        exploration_model_created_on=(
            exp_summary.exploration_model_created_on)
    )

    exp_summary_model.put()


def delete_exploration_summary(exploration_id, force_deletion=False):
    """Delete an exploration summary model."""

    exp_models.ExpSummaryModel.get(exploration_id).delete()


def revert_exploration(
        committer_id, exploration_id, current_version, revert_to_version):
    """Reverts an exploration to the given version number. Commits changes."""
    exploration_model = exp_models.ExplorationModel.get(
        exploration_id, strict=False)

    if current_version > exploration_model.version:
        raise Exception(
            'Unexpected error: trying to update version %s of exploration '
            'from version %s. Please reload the page and try again.'
            % (exploration_model.version, current_version))
    elif current_version < exploration_model.version:
        raise Exception(
            'Trying to update version %s of exploration from version %s, '
            'which is too old. Please reload the page and try again.'
            % (exploration_model.version, current_version))

    # Validate the previous version of the exploration before committing the
    # change.
    exploration = get_exploration_by_id(
        exploration_id, version=revert_to_version)
    exploration_rights = rights_manager.get_exploration_rights(exploration.id)
    if exploration_rights.status != rights_manager.ACTIVITY_STATUS_PRIVATE:
        exploration.validate(strict=True)
    else:
        exploration.validate()

    exp_models.ExplorationModel.revert(exploration_model,
        committer_id, 'Reverted exploration to version %s' % revert_to_version,
        revert_to_version)
    memcache_services.delete(_get_exploration_memcache_key(exploration_id))

    update_exploration_summary(exploration_id)


# Creation and deletion methods.
def get_demo_exploration_components(demo_path):
    """Gets the content of `demo_path` in the sample explorations folder.

    Args:
      demo_path: the file or folder path for the content of an exploration
        in SAMPLE_EXPLORATIONS_DIR. E.g.: 'adventure.yaml' or 'tar/'.

    Returns:
      a 2-tuple, the first element of which is a yaml string, and the second
      element of which is a list of (filepath, content) 2-tuples. The filepath
      does not include the assets/ prefix.
    """
    demo_filepath = os.path.join(feconf.SAMPLE_EXPLORATIONS_DIR, demo_path)

    if demo_filepath.endswith('yaml'):
        file_contents = utils.get_file_contents(demo_filepath)
        return file_contents, []
    elif os.path.isdir(demo_filepath):
        return utils.get_exploration_components_from_dir(demo_filepath)
    else:
        raise Exception('Unrecognized file path: %s' % demo_path)


def save_new_exploration_from_yaml_and_assets(
        committer_id, yaml_content, title, category, exploration_id,
        assets_list):
    if assets_list is None:
        assets_list = []

    exploration = exp_domain.Exploration.from_untitled_yaml(
        exploration_id, title, category, yaml_content)
    commit_message = (
        'New exploration created from YAML file with title \'%s\'.'
        % exploration.title)

    _create_exploration(committer_id, exploration, commit_message, [{
        'cmd': CMD_CREATE_NEW,
        'title': exploration.title,
        'category': exploration.category,
    }])

    for (asset_filename, asset_content) in assets_list:
        fs = fs_domain.AbstractFileSystem(
            fs_domain.ExplorationFileSystem(exploration_id))
        fs.commit(committer_id, asset_filename, asset_content)


def delete_demo(exploration_id):
    """Deletes a single demo exploration."""
    if not (0 <= int(exploration_id) < len(feconf.DEMO_EXPLORATIONS)):
        raise Exception('Invalid demo exploration id %s' % exploration_id)

    exploration = get_exploration_by_id(exploration_id, strict=False)
    if not exploration:
        logging.info('Exploration with id %s was not deleted, because it '
                     'does not exist.' % exploration_id)
    else:
        delete_exploration(
            feconf.SYSTEM_COMMITTER_ID, exploration_id, force_deletion=True)


def load_demo(exploration_id):
    """Loads a demo exploration.

    The resulting exploration will have version 2 (one for its initial
    creation and one for its subsequent modification.)
    """
    # TODO(sll): Speed this method up. It is too slow.
    delete_demo(exploration_id)

    if not (0 <= int(exploration_id) < len(feconf.DEMO_EXPLORATIONS)):
        raise Exception('Invalid demo exploration id %s' % exploration_id)

    exploration_info = feconf.DEMO_EXPLORATIONS[int(exploration_id)]

    if len(exploration_info) == 3:
        (exp_filename, title, category) = exploration_info
    else:
        raise Exception('Invalid demo exploration: %s' % exploration_info)

    yaml_content, assets_list = get_demo_exploration_components(exp_filename)
    save_new_exploration_from_yaml_and_assets(
        feconf.SYSTEM_COMMITTER_ID, yaml_content, title, category,
        exploration_id, assets_list)

    rights_manager.publish_exploration(
        feconf.SYSTEM_COMMITTER_ID, exploration_id)

    index_explorations_given_ids([exploration_id])

    logging.info('Exploration with id %s was loaded.' % exploration_id)


def get_next_page_of_all_commits(
        page_size=feconf.COMMIT_LIST_PAGE_SIZE, urlsafe_start_cursor=None):
    """Returns a page of commits to all explorations in reverse time order.

    The return value is a triple (results, cursor, more) as described in
    fetch_page() at:

        https://developers.google.com/appengine/docs/python/ndb/queryclass
    """
    results, new_urlsafe_start_cursor, more = (
        exp_models.ExplorationCommitLogEntryModel.get_all_commits(
            page_size, urlsafe_start_cursor))

    return ([exp_domain.ExplorationCommitLogEntry(
        entry.created_on, entry.last_updated, entry.user_id, entry.username,
        entry.exploration_id, entry.commit_type, entry.commit_message,
        entry.commit_cmds, entry.version, entry.post_commit_status,
        entry.post_commit_community_owned, entry.post_commit_is_private
    ) for entry in results], new_urlsafe_start_cursor, more)


def get_next_page_of_all_non_private_commits(
        page_size=feconf.COMMIT_LIST_PAGE_SIZE, urlsafe_start_cursor=None,
        max_age=None):
    """Returns a page of non-private commits in reverse time order. If max_age
    is given, it should be a datetime.timedelta instance.

    The return value is a triple (results, cursor, more) as described in
    fetch_page() at:

        https://developers.google.com/appengine/docs/python/ndb/queryclass
    """
    if max_age is not None and not isinstance(max_age, datetime.timedelta):
        raise ValueError(
            "max_age must be a datetime.timedelta instance. or None.")

    results, new_urlsafe_start_cursor, more = (
        exp_models.ExplorationCommitLogEntryModel.get_all_non_private_commits(
            page_size, urlsafe_start_cursor, max_age=max_age))

    return ([exp_domain.ExplorationCommitLogEntry(
        entry.created_on, entry.last_updated, entry.user_id, entry.username,
        entry.exploration_id, entry.commit_type, entry.commit_message,
        entry.commit_cmds, entry.version, entry.post_commit_status,
        entry.post_commit_community_owned, entry.post_commit_is_private
    ) for entry in results], new_urlsafe_start_cursor, more)


def _exp_rights_to_search_dict(rights):
    # Allow searches like "is:featured".
    doc = {}
    if rights.status == rights_manager.ACTIVITY_STATUS_PUBLICIZED:
        doc['is'] = 'featured'
    return doc


def _should_index(exp):
    rights = rights_manager.get_exploration_rights(exp.id)
    return rights.status != rights_manager.ACTIVITY_STATUS_PRIVATE


def _get_search_rank(exp_id):
    """Returns an integer determining the document's rank in search.

    Featured explorations get a ranking bump, and so do explorations that
    have been more recently updated. Good ratings will increase the ranking
    and bad ones will lower it.
    """
    # TODO(sll): Improve this calculation.
    _STATUS_PUBLICIZED_BONUS = 30
    # This is done to prevent the rank hitting 0 too easily. Note that
    # negative ranks are disallowed in the Search API.
    _DEFAULT_RANK = 20

    exploration = get_exploration_by_id(exp_id)
    rights = rights_manager.get_exploration_rights(exp_id)
    summary = get_exploration_summary_by_id(exp_id)
    rank = _DEFAULT_RANK + (
        _STATUS_PUBLICIZED_BONUS
        if rights.status == rights_manager.ACTIVITY_STATUS_PUBLICIZED
        else 0)

    if summary.ratings:
        RATING_WEIGHTINGS = {'1': -5, '2': -2, '3': 2, '4': 5, '5': 10}
        for rating_value in summary.ratings:
            rank += (
                summary.ratings[rating_value] *
                RATING_WEIGHTINGS[rating_value])

    # Iterate backwards through the exploration history metadata until we find
    # the most recent snapshot that was committed by a human.
    last_human_update_ms = 0
    snapshots_metadata = get_exploration_snapshots_metadata(exp_id)
    for snapshot_metadata in reversed(snapshots_metadata):
        if snapshot_metadata['committer_id'] != feconf.MIGRATION_BOT_USER_ID:
            last_human_update_ms = snapshot_metadata['created_on_ms']
            break

    _TIME_NOW_MS = utils.get_current_time_in_millisecs()
    _MS_IN_ONE_DAY = 24 * 60 * 60 * 1000
    time_delta_days = int(
        (_TIME_NOW_MS - last_human_update_ms) / _MS_IN_ONE_DAY)
    if time_delta_days == 0:
        rank += 80
    elif time_delta_days == 1:
        rank += 50
    elif 2 <= time_delta_days <= 7:
        rank += 35

    # Ranks must be non-negative.
    return max(rank, 0)


def _exp_to_search_dict(exp):
    rights = rights_manager.get_exploration_rights(exp.id)
    doc = {
        'id': exp.id,
        'language_code': exp.language_code,
        'title': exp.title,
        'category': exp.category,
        'tags': exp.tags,
        'blurb': exp.blurb,
        'objective': exp.objective,
        'author_notes': exp.author_notes,
        'rank': _get_search_rank(exp.id),
    }
    doc.update(_exp_rights_to_search_dict(rights))
    return doc


def clear_search_index():
    """WARNING: This runs in-request, and may therefore fail if there are too
    many entries in the index.
    """
    search_services.clear_index(SEARCH_INDEX_EXPLORATIONS)


def index_explorations_given_ids(exp_ids):
    # We pass 'strict=False' so as not to index deleted explorations.
    exploration_models = get_multiple_explorations_by_id(exp_ids, strict=False)
    search_services.add_documents_to_index([
        _exp_to_search_dict(exp) for exp in exploration_models.values()
        if _should_index(exp)
    ], SEARCH_INDEX_EXPLORATIONS)


def patch_exploration_search_document(exp_id, update):
    """Patches an exploration's current search document, with the values
    from the 'update' dictionary.
    """
    doc = search_services.get_document_from_index(
        exp_id, SEARCH_INDEX_EXPLORATIONS)
    doc.update(update)
    search_services.add_documents_to_index([doc], SEARCH_INDEX_EXPLORATIONS)


def update_exploration_status_in_search(exp_id):
    rights = rights_manager.get_exploration_rights(exp_id)
    if rights.status == rights_manager.ACTIVITY_STATUS_PRIVATE:
        delete_documents_from_search_index([exp_id])
    else:
        patch_exploration_search_document(
            rights.id, _exp_rights_to_search_dict(rights))


def delete_documents_from_search_index(exploration_ids):
    search_services.delete_documents_from_index(
        exploration_ids, SEARCH_INDEX_EXPLORATIONS)


def search_explorations(query, limit, sort=None, cursor=None):
    """Searches through the available explorations.

    args:
      - query_string: the query string to search for.
      - sort: a string indicating how to sort results. This should be a string
          of space separated values. Each value should start with a '+' or a
          '-' character indicating whether to sort in ascending or descending
          order respectively. This character should be followed by a field name
          to sort on. When this is None, results are based on 'rank'. See
          _get_search_rank to see how rank is determined.
      - limit: the maximum number of results to return.
      - cursor: A cursor, used to get the next page of results.
          If there are more documents that match the query than 'limit', this
          function will return a cursor to get the next page.

    returns: a tuple:
      - a list of exploration ids that match the query.
      - a cursor if there are more matching explorations to fetch, None
          otherwise. If a cursor is returned, it will be a web-safe string that
          can be used in URLs.
    """
    return search_services.search(
        query, SEARCH_INDEX_EXPLORATIONS, cursor, limit, sort, ids_only=True)<|MERGE_RESOLUTION|>--- conflicted
+++ resolved
@@ -800,10 +800,7 @@
     delete_exploration_summary(exploration_id, force_deletion=force_deletion)
 
 
-<<<<<<< HEAD
-=======
 # Operations on exploration snapshots.
->>>>>>> 2cf7d429
 def get_exploration_snapshots_metadata(exploration_id):
     """Returns the snapshots for this exploration, as dicts.
 

# coding: utf-8
#
# Copyright 2014 The Oppia Authors. All Rights Reserved.
#
# Licensed under the Apache License, Version 2.0 (the "License");
# you may not use this file except in compliance with the License.
# You may obtain a copy of the License at
#
#      http://www.apache.org/licenses/LICENSE-2.0
#
# Unless required by applicable law or agreed to in writing, software
# distributed under the License is distributed on an "AS-IS" BASIS,
# WITHOUT WARRANTIES OR CONDITIONS OF ANY KIND, either express or implied.
# See the License for the specific language governing permissions and
# limitations under the License.

"""Unit tests for core.domain.value_generators_domain."""

from __future__ import annotations

import importlib
import inspect
import re

from core.domain import value_generators_domain
from core.tests import test_utils
from extensions.value_generators.models import generators


class ValueGeneratorsUnitTests(test_utils.GenericTestBase):
    """Test the value generator registry."""

    def test_registry_generator_not_found(self) -> None:
        """Tests that get_generator_class_by_id raises exception
        when it isn't found.
        """
        generator_id = 'aajfejaekj'
        with self.assertRaisesRegex(
            KeyError, generator_id
        ):
            value_generators_domain.Registry.get_generator_class_by_id(
                generator_id
            )

    def test_value_generator_registry(self) -> None:
        copier_id = 'Copier'

        copier = value_generators_domain.Registry.get_generator_class_by_id(
            copier_id)
        self.assertEqual(copier().id, copier_id)

        all_generator_classes = (
            value_generators_domain.Registry.get_all_generator_classes())
        self.assertEqual(len(all_generator_classes), 2)

    def test_generate_value_of_base_value_generator_raises_error(self) -> None:
        base_generator = value_generators_domain.BaseValueGenerator()
        with self.assertRaisesRegex(
            NotImplementedError,
            re.escape(
                'generate_value() method has not yet been implemented')):
            base_generator.generate_value()

    def test_registry_template_random_selector_contents(self) -> None:
        contents_registry = (
<<<<<<< HEAD
            '<schema-based-editor [schema]="$ctrl.SCHEMA" '
            'ng-model="$ctrl.customizationArgs.list_of_values">\n'
=======
            '<schema-based-editor [schema]="SCHEMA" '
            '[(ngModel)]="customizationArgs.list_of_values">\n'
>>>>>>> 912b4156
            '</schema-based-editor>\n'
        )
        class_object = value_generators_domain.Registry()
        self.assertEqual(
            contents_registry,
            class_object.get_generator_class_by_id(
                'RandomSelector'
            ).get_html_template()
        )

    def test_registry_template_copier_contents(self) -> None:
        contents_registry = (
            '<span class="d-inline-block align-middle">\n  '
<<<<<<< HEAD
            '<object-editor obj-type="<[objType]>" init-args="initArgs" '
            'value="customizationArgs.value" always-editable="true">\n  '
=======
            '<object-editor [objType]="objType" [initArgs]="initArgs" '
            '[(value)]="customizationArgs.value" [alwaysEditable]="true">\n  '
>>>>>>> 912b4156
            '</object-editor>\n</span>\n'
        )
        class_object = value_generators_domain.Registry()
        self.assertEqual(
            contents_registry,
            class_object.get_generator_class_by_id(
                'Copier'
            ).get_html_template()
        )

    def test_get_value_generator_classes_not_subclass(self) -> None:
        """Test  that the value generator registry discovers all classes
        correctly and excludes classes that are not subclasses of
        BaseValueGenerator.
        """

        class MockCopier():
            """This is a dummy class for self.swap to test  that the value
            generator registry discovers all classes correctly and excludes
            classes that are not subclasses of BaseValueGenerator.
            We need to have a class in the returned list of value generators
            that isn't a subclass of BaseValueGenerator to test.
            """

            pass

        module = importlib.import_module(
            'extensions.value_generators.models.generators'
        )
        expected_generators = {
            'RandomSelector': type(generators.RandomSelector())
        }
        with self.swap(module, 'Copier', MockCopier):
            value_generators = (
                value_generators_domain.Registry.get_all_generator_classes()
            )
        self.assertEqual(expected_generators, value_generators)


class ValueGeneratorNameTests(test_utils.GenericTestBase):

    def test_value_generator_names(self) -> None:
        """This function checks for duplicate value generators."""

        all_python_files = self.get_all_python_files()
        all_value_generators = []

        for file_name in all_python_files:
            python_module = importlib.import_module(file_name)
            for name, clazz in inspect.getmembers(
                    python_module, predicate=inspect.isclass):
                all_base_classes = [base_class.__name__ for base_class in
                                    (inspect.getmro(clazz))]
                # Check that it is a subclass of 'BaseValueGenerator'.
                if 'BaseValueGenerator' in all_base_classes:
                    all_value_generators.append(name)

        expected_value_generators = ['BaseValueGenerator', 'Copier',
                                     'RandomSelector']

        self.assertEqual(
            sorted(all_value_generators), sorted(expected_value_generators))<|MERGE_RESOLUTION|>--- conflicted
+++ resolved
@@ -63,13 +63,8 @@
 
     def test_registry_template_random_selector_contents(self) -> None:
         contents_registry = (
-<<<<<<< HEAD
-            '<schema-based-editor [schema]="$ctrl.SCHEMA" '
-            'ng-model="$ctrl.customizationArgs.list_of_values">\n'
-=======
             '<schema-based-editor [schema]="SCHEMA" '
             '[(ngModel)]="customizationArgs.list_of_values">\n'
->>>>>>> 912b4156
             '</schema-based-editor>\n'
         )
         class_object = value_generators_domain.Registry()
@@ -83,13 +78,8 @@
     def test_registry_template_copier_contents(self) -> None:
         contents_registry = (
             '<span class="d-inline-block align-middle">\n  '
-<<<<<<< HEAD
-            '<object-editor obj-type="<[objType]>" init-args="initArgs" '
-            'value="customizationArgs.value" always-editable="true">\n  '
-=======
             '<object-editor [objType]="objType" [initArgs]="initArgs" '
             '[(value)]="customizationArgs.value" [alwaysEditable]="true">\n  '
->>>>>>> 912b4156
             '</object-editor>\n</span>\n'
         )
         class_object = value_generators_domain.Registry()
